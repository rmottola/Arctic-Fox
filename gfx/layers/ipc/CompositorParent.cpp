/* -*- Mode: C++; tab-width: 2; indent-tabs-mode: nil; c-basic-offset: 2 -*- */
/* vim: set sw=2 ts=2 et tw=80 : */
/* This Source Code Form is subject to the terms of the Mozilla Public
 * License, v. 2.0. If a copy of the MPL was not distributed with this
 * file, You can obtain one at http://mozilla.org/MPL/2.0/. */

#include "mozilla/layers/CompositorParent.h"
#include <stdio.h>                      // for fprintf, stdout
#include <stdint.h>                     // for uint64_t
#include <map>                          // for _Rb_tree_iterator, etc
#include <utility>                      // for pair
#include "LayerTransactionParent.h"     // for LayerTransactionParent
#include "RenderTrace.h"                // for RenderTraceLayers
#include "base/message_loop.h"          // for MessageLoop
#include "base/process.h"               // for ProcessId
#include "base/task.h"                  // for CancelableTask, etc
#include "base/thread.h"                // for Thread
#include "base/tracked.h"               // for FROM_HERE
#include "gfxContext.h"                 // for gfxContext
#include "gfxPlatform.h"                // for gfxPlatform
#ifdef MOZ_WIDGET_GTK
#include "gfxPlatformGtk.h"             // for gfxPlatform
#endif
#include "gfxPrefs.h"                   // for gfxPrefs
#include "mozilla/AutoRestore.h"        // for AutoRestore
#include "mozilla/ClearOnShutdown.h"    // for ClearOnShutdown
#include "mozilla/DebugOnly.h"          // for DebugOnly
#include "mozilla/gfx/2D.h"          // for DrawTarget
#include "mozilla/gfx/Point.h"          // for IntSize
#include "mozilla/gfx/Rect.h"          // for IntSize
#include "mozilla/ipc/Transport.h"      // for Transport
#include "mozilla/layers/APZCTreeManager.h"  // for APZCTreeManager
#include "mozilla/layers/APZThreadUtils.h"  // for APZCTreeManager
#include "mozilla/layers/AsyncCompositionManager.h"
#include "mozilla/layers/BasicCompositor.h"  // for BasicCompositor
#include "mozilla/layers/Compositor.h"  // for Compositor
#include "mozilla/layers/CompositorOGL.h"  // for CompositorOGL
#include "mozilla/layers/CompositorTypes.h"
#include "mozilla/layers/LayerManagerComposite.h"
#include "mozilla/layers/LayersTypes.h"
#include "mozilla/layers/PLayerTransactionParent.h"
#include "mozilla/layers/ShadowLayersManager.h" // for ShadowLayersManager
#include "mozilla/mozalloc.h"           // for operator new, etc
#include "mozilla/Telemetry.h"
#ifdef MOZ_WIDGET_GTK
#include "basic/X11BasicCompositor.h" // for X11BasicCompositor
#endif
#include "nsCOMPtr.h"                   // for already_AddRefed
#include "nsDebug.h"                    // for NS_ASSERTION, etc
#include "nsISupportsImpl.h"            // for MOZ_COUNT_CTOR, etc
#include "nsIWidget.h"                  // for nsIWidget
#include "nsTArray.h"                   // for nsTArray
#include "nsThreadUtils.h"              // for NS_IsMainThread
#include "nsXULAppAPI.h"                // for XRE_GetIOMessageLoop
#ifdef XP_WIN
#include "mozilla/layers/CompositorD3D11.h"
#include "mozilla/layers/CompositorD3D9.h"
#endif
#include "GeckoProfiler.h"
#include "mozilla/ipc/ProtocolTypes.h"
#include "mozilla/unused.h"
#include "mozilla/Hal.h"
#include "mozilla/HalTypes.h"
#include "mozilla/StaticPtr.h"
#include "mozilla/VsyncDispatcher.h"

#ifdef MOZ_WIDGET_GONK
#include "GeckoTouchDispatcher.h"
#endif

namespace mozilla {
namespace layers {

using namespace mozilla::ipc;
using namespace mozilla::gfx;
using namespace std;

using base::ProcessId;
using base::Thread;

CompositorParent::LayerTreeState::LayerTreeState()
  : mParent(nullptr)
  , mLayerManager(nullptr)
  , mCrossProcessParent(nullptr)
  , mLayerTree(nullptr)
  , mUpdatedPluginDataAvailable(false)
{
}

CompositorParent::LayerTreeState::~LayerTreeState()
{
  if (mController) {
    mController->Destroy();
  }
}

typedef map<uint64_t, CompositorParent::LayerTreeState> LayerTreeMap;
static LayerTreeMap sIndirectLayerTrees;
static StaticAutoPtr<mozilla::Monitor> sIndirectLayerTreesLock;

static void EnsureLayerTreeMapReady()
{
  MOZ_ASSERT(NS_IsMainThread());
  if (!sIndirectLayerTreesLock) {
    sIndirectLayerTreesLock = new Monitor("IndirectLayerTree");
    mozilla::ClearOnShutdown(&sIndirectLayerTreesLock);
  }
}

/**
  * A global map referencing each compositor by ID.
  *
  * This map is used by the ImageBridge protocol to trigger
  * compositions without having to keep references to the
  * compositor
  */
typedef map<uint64_t,CompositorParent*> CompositorMap;
static CompositorMap* sCompositorMap;

static void CreateCompositorMap()
{
  MOZ_ASSERT(!sCompositorMap);
  sCompositorMap = new CompositorMap;
}

static void DestroyCompositorMap()
{
  MOZ_ASSERT(sCompositorMap);
  MOZ_ASSERT(sCompositorMap->empty());
  delete sCompositorMap;
  sCompositorMap = nullptr;
}

// See ImageBridgeChild.cpp
void ReleaseImageBridgeParentSingleton();

CompositorThreadHolder::CompositorThreadHolder()
  : mCompositorThread(CreateCompositorThread())
{
  MOZ_ASSERT(NS_IsMainThread());
  MOZ_COUNT_CTOR(CompositorThreadHolder);
}

CompositorThreadHolder::~CompositorThreadHolder()
{
  MOZ_ASSERT(NS_IsMainThread());

  MOZ_COUNT_DTOR(CompositorThreadHolder);

  DestroyCompositorThread(mCompositorThread);
}

static StaticRefPtr<CompositorThreadHolder> sCompositorThreadHolder;
static bool sFinishedCompositorShutDown = false;

CompositorThreadHolder* GetCompositorThreadHolder()
{
  return sCompositorThreadHolder;
}

/* static */ Thread*
CompositorThreadHolder::CreateCompositorThread()
{
  MOZ_ASSERT(NS_IsMainThread());

  MOZ_ASSERT(!sCompositorThreadHolder, "The compositor thread has already been started!");

  Thread* compositorThread = new Thread("Compositor");

  Thread::Options options;
  /* Timeout values are powers-of-two to enable us get better data.
     128ms is chosen for transient hangs because 8Hz should be the minimally
     acceptable goal for Compositor responsiveness (normal goal is 60Hz). */
  options.transient_hang_timeout = 128; // milliseconds
  /* 2048ms is chosen for permanent hangs because it's longer than most
   * Compositor hangs seen in the wild, but is short enough to not miss getting
   * native hang stacks. */
  options.permanent_hang_timeout = 2048; // milliseconds
#if defined(_WIN32)
  /* With d3d9 the compositor thread creates native ui, see DeviceManagerD3D9. As
   * such the thread is a gui thread, and must process a windows message queue or
   * risk deadlocks. Chromium message loop TYPE_UI does exactly what we need. */
  options.message_loop_type = MessageLoop::TYPE_UI;
#endif

  if (!compositorThread->StartWithOptions(options)) {
    delete compositorThread;
    return nullptr;
  }

  EnsureLayerTreeMapReady();
  CreateCompositorMap();

  return compositorThread;
}

/* static */ void
CompositorThreadHolder::DestroyCompositorThread(Thread* aCompositorThread)
{
  MOZ_ASSERT(NS_IsMainThread());

  MOZ_ASSERT(!sCompositorThreadHolder, "We shouldn't be destroying the compositor thread yet.");

  DestroyCompositorMap();
  delete aCompositorThread;
  sFinishedCompositorShutDown = true;
}

static Thread* CompositorThread() {
  return sCompositorThreadHolder ? sCompositorThreadHolder->GetCompositorThread() : nullptr;
}

static void SetThreadPriority()
{
  hal::SetCurrentThreadPriority(hal::THREAD_PRIORITY_COMPOSITOR);
}

CompositorScheduler::CompositorScheduler(CompositorParent* aCompositorParent)
  : mCompositorParent(aCompositorParent)
  , mCurrentCompositeTask(nullptr)
{
}

CompositorScheduler::~CompositorScheduler()
{
  MOZ_ASSERT(!mCompositorParent);
}

void
CompositorScheduler::CancelCurrentCompositeTask()
{
  if (mCurrentCompositeTask) {
    mCurrentCompositeTask->Cancel();
    mCurrentCompositeTask = nullptr;
  }
}

void
CompositorScheduler::ScheduleTask(CancelableTask* aTask, int aTime)
{
  MOZ_ASSERT(CompositorParent::CompositorLoop());
  MOZ_ASSERT(aTime >= 0);
  CompositorParent::CompositorLoop()->PostDelayedTask(FROM_HERE, aTask, aTime);
}

void
CompositorScheduler::ResumeComposition()
{
  mLastCompose = TimeStamp::Now();
  ComposeToTarget(nullptr);
}

void
CompositorScheduler::ForceComposeToTarget(gfx::DrawTarget* aTarget, const IntRect* aRect)
{
  mLastCompose = TimeStamp::Now();
  ComposeToTarget(aTarget, aRect);
}

void
CompositorScheduler::ComposeToTarget(gfx::DrawTarget* aTarget, const IntRect* aRect)
{
  MOZ_ASSERT(CompositorParent::IsInCompositorThread());
  MOZ_ASSERT(mCompositorParent);
  mCompositorParent->CompositeToTarget(aTarget, aRect);
}

void
CompositorScheduler::Destroy()
{
  MOZ_ASSERT(CompositorParent::IsInCompositorThread());
  CancelCurrentCompositeTask();
  mCompositorParent = nullptr;
}

CompositorSoftwareTimerScheduler::CompositorSoftwareTimerScheduler(CompositorParent* aCompositorParent)
  : CompositorScheduler(aCompositorParent)
{
}

CompositorSoftwareTimerScheduler::~CompositorSoftwareTimerScheduler()
{
  MOZ_ASSERT(!mCurrentCompositeTask);
}

// Used when layout.frame_rate is -1. Needs to be kept in sync with
// DEFAULT_FRAME_RATE in nsRefreshDriver.cpp.
static const int32_t kDefaultFrameRate = 60;

static int32_t
CalculateCompositionFrameRate()
{
  int32_t compositionFrameRatePref = gfxPrefs::LayersCompositionFrameRate();
  if (compositionFrameRatePref < 0) {
    // Use the same frame rate for composition as for layout.
    int32_t layoutFrameRatePref = gfxPrefs::LayoutFrameRate();
    if (layoutFrameRatePref < 0) {
      // TODO: The main thread frame scheduling code consults the actual
      // monitor refresh rate in this case. We should do the same.
      return kDefaultFrameRate;
    }
    return layoutFrameRatePref;
  }
  return compositionFrameRatePref;
}

void
CompositorSoftwareTimerScheduler::ScheduleComposition()
{
  if (mCurrentCompositeTask) {
    return;
  }

  bool initialComposition = mLastCompose.IsNull();
  TimeDuration delta;
  if (!initialComposition) {
    delta = TimeStamp::Now() - mLastCompose;
  }

  int32_t rate = CalculateCompositionFrameRate();

  // If rate == 0 (ASAP mode), minFrameDelta must be 0 so there's no delay.
  TimeDuration minFrameDelta = TimeDuration::FromMilliseconds(
    rate == 0 ? 0.0 : std::max(0.0, 1000.0 / rate));

  mCurrentCompositeTask = NewRunnableMethod(this,
                                            &CompositorSoftwareTimerScheduler::CallComposite);

  if (!initialComposition && delta < minFrameDelta) {
    TimeDuration delay = minFrameDelta - delta;
#ifdef COMPOSITOR_PERFORMANCE_WARNING
    mExpectedComposeStartTime = TimeStamp::Now() + delay;
#endif
    ScheduleTask(mCurrentCompositeTask, delay.ToMilliseconds());
  } else {
#ifdef COMPOSITOR_PERFORMANCE_WARNING
    mExpectedComposeStartTime = TimeStamp::Now();
#endif
    ScheduleTask(mCurrentCompositeTask, 0);
  }
}

bool
CompositorSoftwareTimerScheduler::NeedsComposite()
{
  return mCurrentCompositeTask ? true : false;
}

void
CompositorSoftwareTimerScheduler::CallComposite()
{
  Composite(TimeStamp::Now());
}

void
CompositorSoftwareTimerScheduler::Composite(TimeStamp aTimestamp)
{
  mCurrentCompositeTask = nullptr;
  mLastCompose = aTimestamp;
  ComposeToTarget(nullptr);
}

CompositorVsyncScheduler::Observer::Observer(CompositorVsyncScheduler* aOwner)
  : mMutex("CompositorVsyncScheduler.Observer.Mutex")
  , mOwner(aOwner)
{
}

CompositorVsyncScheduler::Observer::~Observer()
{
  MOZ_ASSERT(!mOwner);
}

bool
CompositorVsyncScheduler::Observer::NotifyVsync(TimeStamp aVsyncTimestamp)
{
  MutexAutoLock lock(mMutex);
  if (!mOwner) {
    return false;
  }
  return mOwner->NotifyVsync(aVsyncTimestamp);
}

void
CompositorVsyncScheduler::Observer::Destroy()
{
  MutexAutoLock lock(mMutex);
  mOwner = nullptr;
}

CompositorVsyncScheduler::CompositorVsyncScheduler(CompositorParent* aCompositorParent, nsIWidget* aWidget)
  : CompositorScheduler(aCompositorParent)
  , mNeedsComposite(false)
  , mIsObservingVsync(false)
  , mVsyncNotificationsSkipped(0)
  , mCompositorParent(aCompositorParent)
  , mCurrentCompositeTaskMonitor("CurrentCompositeTaskMonitor")
  , mSetNeedsCompositeMonitor("SetNeedsCompositeMonitor")
  , mSetNeedsCompositeTask(nullptr)
{
  MOZ_ASSERT(NS_IsMainThread());
  MOZ_ASSERT(aWidget != nullptr);
  mVsyncObserver = new Observer(this);
  mCompositorVsyncDispatcher = aWidget->GetCompositorVsyncDispatcher();
#ifdef MOZ_WIDGET_GONK
  GeckoTouchDispatcher::GetInstance()->SetCompositorVsyncScheduler(this);
#endif
}

CompositorVsyncScheduler::~CompositorVsyncScheduler()
{
  MOZ_ASSERT(!mIsObservingVsync);
  MOZ_ASSERT(!mVsyncObserver);
  // The CompositorVsyncDispatcher is cleaned up before this in the nsBaseWidget, which stops vsync listeners
  mCompositorParent = nullptr;
  mCompositorVsyncDispatcher = nullptr;
}

void
CompositorVsyncScheduler::Destroy()
{
  MOZ_ASSERT(CompositorParent::IsInCompositorThread());
  UnobserveVsync();
  mVsyncObserver->Destroy();
  mVsyncObserver = nullptr;
  CancelCurrentSetNeedsCompositeTask();
  CompositorScheduler::Destroy();
}

void
CompositorVsyncScheduler::ScheduleComposition()
{
  SetNeedsComposite(true);
}

void
CompositorVsyncScheduler::CancelCurrentSetNeedsCompositeTask()
{
  MOZ_ASSERT(CompositorParent::IsInCompositorThread());
  MonitorAutoLock lock(mSetNeedsCompositeMonitor);
  if (mSetNeedsCompositeTask) {
    mSetNeedsCompositeTask->Cancel();
    mSetNeedsCompositeTask = nullptr;
  }
  mNeedsComposite = false;
}

/**
 * TODO Potential performance heuristics:
 * If a composite takes 17 ms, do we composite ASAP or wait until next vsync?
 * If a layer transaction comes after vsync, do we composite ASAP or wait until
 * next vsync?
 * How many skipped vsync events until we stop listening to vsync events?
 */
void
CompositorVsyncScheduler::SetNeedsComposite(bool aNeedsComposite)
{
  if (!CompositorParent::IsInCompositorThread()) {
    MonitorAutoLock lock(mSetNeedsCompositeMonitor);
    mSetNeedsCompositeTask = NewRunnableMethod(this,
                                              &CompositorVsyncScheduler::SetNeedsComposite,
                                              aNeedsComposite);
    ScheduleTask(mSetNeedsCompositeTask, 0);
    return;
  } else {
    MonitorAutoLock lock(mSetNeedsCompositeMonitor);
    mSetNeedsCompositeTask = nullptr;
  }

  mNeedsComposite = aNeedsComposite;
  if (!mIsObservingVsync && mNeedsComposite) {
    ObserveVsync();
  }
}

bool
CompositorVsyncScheduler::NotifyVsync(TimeStamp aVsyncTimestamp)
{
  // Called from the vsync dispatch thread
  MOZ_ASSERT(!CompositorParent::IsInCompositorThread());
  MOZ_ASSERT(!NS_IsMainThread());

  MonitorAutoLock lock(mCurrentCompositeTaskMonitor);
  if (mCurrentCompositeTask == nullptr) {
    mCurrentCompositeTask = NewRunnableMethod(this,
                                              &CompositorVsyncScheduler::Composite,
                                              aVsyncTimestamp);
    ScheduleTask(mCurrentCompositeTask, 0);
  }
  return true;
}

void
CompositorVsyncScheduler::CancelCurrentCompositeTask()
{
  MOZ_ASSERT(CompositorParent::IsInCompositorThread() || NS_IsMainThread());
  MonitorAutoLock lock(mCurrentCompositeTaskMonitor);
  CompositorScheduler::CancelCurrentCompositeTask();
}

void
CompositorVsyncScheduler::Composite(TimeStamp aVsyncTimestamp)
{
  MOZ_ASSERT(CompositorParent::IsInCompositorThread());
  {
    MonitorAutoLock lock(mCurrentCompositeTaskMonitor);
    mCurrentCompositeTask = nullptr;
  }

  DispatchTouchEvents(aVsyncTimestamp);

  if (mNeedsComposite) {
    mNeedsComposite = false;
    mLastCompose = aVsyncTimestamp;
    ComposeToTarget(nullptr);
    mVsyncNotificationsSkipped = 0;
  } else if (mVsyncNotificationsSkipped++ > gfxPrefs::CompositorUnobserveCount()) {
    UnobserveVsync();
  }
}

void
CompositorVsyncScheduler::OnForceComposeToTarget()
{
  /**
   * bug 1138502 - There are cases such as during long-running window resizing events
   * where we receive many sync RecvFlushComposites. We also get vsync notifications which
   * will increment mVsyncNotificationsSkipped because a composite just occurred. After
   * enough vsyncs and RecvFlushComposites occurred, we will disable vsync. Then at the next
   * ScheduleComposite, we will enable vsync, then get a RecvFlushComposite, which will
   * force us to unobserve vsync again. On some platforms, enabling/disabling vsync is not
   * free and this oscillating behavior causes a performance hit. In order to avoid this problem,
   * we reset the mVsyncNotificationsSkipped counter to keep vsync enabled.
   */
  MOZ_ASSERT(CompositorParent::IsInCompositorThread());
  mVsyncNotificationsSkipped = 0;
}

void
CompositorVsyncScheduler::ForceComposeToTarget(gfx::DrawTarget* aTarget, const IntRect* aRect)
{
  OnForceComposeToTarget();
  CompositorScheduler::ForceComposeToTarget(aTarget, aRect);
}

bool
CompositorVsyncScheduler::NeedsComposite()
{
  MOZ_ASSERT(CompositorParent::IsInCompositorThread());
  return mNeedsComposite;
}

void
CompositorVsyncScheduler::ObserveVsync()
{
  MOZ_ASSERT(CompositorParent::IsInCompositorThread());
  mCompositorVsyncDispatcher->SetCompositorVsyncObserver(mVsyncObserver);
  mIsObservingVsync = true;
}

void
CompositorVsyncScheduler::UnobserveVsync()
{
  MOZ_ASSERT(CompositorParent::IsInCompositorThread());
  mCompositorVsyncDispatcher->SetCompositorVsyncObserver(nullptr);
  mIsObservingVsync = false;
}

void
CompositorVsyncScheduler::DispatchTouchEvents(TimeStamp aVsyncTimestamp)
{
#ifdef MOZ_WIDGET_GONK
  GeckoTouchDispatcher::GetInstance()->NotifyVsync(aVsyncTimestamp);
#endif
}

void CompositorParent::StartUp()
{
  MOZ_ASSERT(NS_IsMainThread(), "Should be on the main Thread!");
  MOZ_ASSERT(!sCompositorThreadHolder, "The compositor thread has already been started!");

  sCompositorThreadHolder = new CompositorThreadHolder();
}

void CompositorParent::ShutDown()
{
  MOZ_ASSERT(NS_IsMainThread(), "Should be on the main Thread!");
  MOZ_ASSERT(sCompositorThreadHolder, "The compositor thread has already been shut down!");

  ReleaseImageBridgeParentSingleton();

  sCompositorThreadHolder = nullptr;

  // No locking is needed around sFinishedCompositorShutDown because it is only
  // ever accessed on the main thread.
  while (!sFinishedCompositorShutDown) {
    NS_ProcessNextEvent(nullptr, true);
  }
}

MessageLoop* CompositorParent::CompositorLoop()
{
  return CompositorThread() ? CompositorThread()->message_loop() : nullptr;
}

static bool
IsInCompositorAsapMode()
{
  // Returns true if the compositor is allowed to be in ASAP mode
  // and layout is not in ASAP mode
  return gfxPrefs::LayersCompositionFrameRate() == 0 &&
            !gfxPlatform::IsInLayoutAsapMode();
}

static bool
UseVsyncComposition()
{
  return gfxPrefs::VsyncAlignedCompositor()
          && gfxPrefs::HardwareVsyncEnabled()
          && !IsInCompositorAsapMode()
          && !gfxPlatform::IsInLayoutAsapMode();
}

CompositorParent::CompositorParent(nsIWidget* aWidget,
                                   bool aUseExternalSurfaceSize,
                                   int aSurfaceWidth, int aSurfaceHeight)
  : mWidget(aWidget)
  , mIsTesting(false)
  , mPendingTransaction(0)
  , mPaused(false)
  , mUseExternalSurfaceSize(aUseExternalSurfaceSize)
  , mEGLSurfaceSize(aSurfaceWidth, aSurfaceHeight)
  , mPauseCompositionMonitor("PauseCompositionMonitor")
  , mResumeCompositionMonitor("ResumeCompositionMonitor")
  , mOverrideComposeReadiness(false)
  , mForceCompositionTask(nullptr)
  , mCompositorThreadHolder(sCompositorThreadHolder)
  , mCompositorScheduler(nullptr)
{
  MOZ_ASSERT(NS_IsMainThread());
  MOZ_ASSERT(CompositorThread(),
             "The compositor thread must be Initialized before instanciating a CompositorParent.");
  MOZ_COUNT_CTOR(CompositorParent);
  mCompositorID = 0;
  // FIXME: This holds on the the fact that right now the only thing that
  // can destroy this instance is initialized on the compositor thread after
  // this task has been processed.
  MOZ_ASSERT(CompositorLoop());
  CompositorLoop()->PostTask(FROM_HERE, NewRunnableFunction(&AddCompositor,
                                                          this, &mCompositorID));

  CompositorLoop()->PostTask(FROM_HERE, NewRunnableFunction(SetThreadPriority));

  mRootLayerTreeID = AllocateLayerTreeId();

  { // scope lock
    MonitorAutoLock lock(*sIndirectLayerTreesLock);
    sIndirectLayerTrees[mRootLayerTreeID].mParent = this;
  }

  if (gfxPrefs::AsyncPanZoomEnabled()) {
    mApzcTreeManager = new APZCTreeManager();
  }

  if (UseVsyncComposition()) {
    NS_WARNING("Enabling vsync compositor\n");
    mCompositorScheduler = new CompositorVsyncScheduler(this, aWidget);
  } else {
    mCompositorScheduler = new CompositorSoftwareTimerScheduler(this);
  }

  gfxPlatform::GetPlatform()->ComputeTileSize();
}

bool
CompositorParent::IsInCompositorThread()
{
  return CompositorThread() && CompositorThread()->thread_id() == PlatformThread::CurrentId();
}

uint64_t
CompositorParent::RootLayerTreeId()
{
  return mRootLayerTreeID;
}

CompositorParent::~CompositorParent()
{
  MOZ_ASSERT(NS_IsMainThread());
  MOZ_COUNT_DTOR(CompositorParent);
}

void
CompositorParent::Destroy()
{
  MOZ_ASSERT(ManagedPLayerTransactionParent().Length() == 0,
             "CompositorParent destroyed before managed PLayerTransactionParent");

  MOZ_ASSERT(mPaused); // Ensure RecvWillStop was called
  // Ensure that the layer manager is destructed on the compositor thread.
  mLayerManager = nullptr;
  if (mCompositor) {
    mCompositor->Destroy();
  }
  mCompositor = nullptr;

  mCompositionManager = nullptr;
  if (mApzcTreeManager) {
    mApzcTreeManager->ClearTree();
    mApzcTreeManager = nullptr;
  }
  { // scope lock
    MonitorAutoLock lock(*sIndirectLayerTreesLock);
    sIndirectLayerTrees.erase(mRootLayerTreeID);
  }

  mCompositorScheduler->Destroy();
}

void
CompositorParent::ForceIsFirstPaint()
{
  mCompositionManager->ForceIsFirstPaint();
}

bool
CompositorParent::RecvWillStop()
{
  mPaused = true;
  RemoveCompositor(mCompositorID);

  // Ensure that the layer manager is destroyed before CompositorChild.
  if (mLayerManager) {
    MonitorAutoLock lock(*sIndirectLayerTreesLock);
    for (LayerTreeMap::iterator it = sIndirectLayerTrees.begin();
         it != sIndirectLayerTrees.end(); it++)
    {
      LayerTreeState* lts = &it->second;
      if (lts->mParent == this) {
        mLayerManager->ClearCachedResources(lts->mRoot);
        lts->mLayerManager = nullptr;
        lts->mParent = nullptr;
      }
    }
    mLayerManager->Destroy();
    mLayerManager = nullptr;
    mCompositionManager = nullptr;
  }

  return true;
}

void CompositorParent::DeferredDestroy()
{
  MOZ_ASSERT(!NS_IsMainThread());
  mCompositorThreadHolder = nullptr;
  Release();
}

bool
CompositorParent::RecvStop()
{
  Destroy();
  // There are chances that the ref count reaches zero on the main thread shortly
  // after this function returns while some ipdl code still needs to run on
  // this thread.
  // We must keep the compositor parent alive untill the code handling message
  // reception is finished on this thread.
  this->AddRef(); // Corresponds to DeferredDestroy's Release
  MessageLoop::current()->PostTask(FROM_HERE,
                                   NewRunnableMethod(this,&CompositorParent::DeferredDestroy));
  return true;
}

bool
CompositorParent::RecvPause()
{
  PauseComposition();
  return true;
}

bool
CompositorParent::RecvResume()
{
  ResumeComposition();
  return true;
}

bool
CompositorParent::RecvMakeSnapshot(const SurfaceDescriptor& aInSnapshot,
                                   const gfx::IntRect& aRect)
{
  RefPtr<DrawTarget> target = GetDrawTargetForDescriptor(aInSnapshot, gfx::BackendType::CAIRO);
  ForceComposeToTarget(target, &aRect);
  return true;
}

bool
CompositorParent::RecvFlushRendering()
{
  if (mCompositorScheduler->NeedsComposite())
  {
    CancelCurrentCompositeTask();
    ForceComposeToTarget(nullptr);
  }
  return true;
}

bool
CompositorParent::RecvGetTileSize(int32_t* aWidth, int32_t* aHeight)
{
  *aWidth = gfxPlatform::GetPlatform()->GetTileWidth();
  *aHeight = gfxPlatform::GetPlatform()->GetTileHeight();
  return true;
}

bool
CompositorParent::RecvNotifyRegionInvalidated(const nsIntRegion& aRegion)
{
  if (mLayerManager) {
    mLayerManager->AddInvalidRegion(aRegion);
  }
  return true;
}

bool
CompositorParent::RecvStartFrameTimeRecording(const int32_t& aBufferSize, uint32_t* aOutStartIndex)
{
  if (mLayerManager) {
    *aOutStartIndex = mLayerManager->StartFrameTimeRecording(aBufferSize);
  } else {
    *aOutStartIndex = 0;
  }
  return true;
}

bool
CompositorParent::RecvStopFrameTimeRecording(const uint32_t& aStartIndex,
                                             InfallibleTArray<float>* intervals)
{
  if (mLayerManager) {
    mLayerManager->StopFrameTimeRecording(aStartIndex, *intervals);
  }
  return true;
}

void
CompositorParent::ActorDestroy(ActorDestroyReason why)
{
  CancelCurrentCompositeTask();
  if (mForceCompositionTask) {
    mForceCompositionTask->Cancel();
    mForceCompositionTask = nullptr;
  }
  mPaused = true;
  RemoveCompositor(mCompositorID);

  if (mLayerManager) {
    mLayerManager->Destroy();
    mLayerManager = nullptr;
    { // scope lock
      MonitorAutoLock lock(*sIndirectLayerTreesLock);
      sIndirectLayerTrees[mRootLayerTreeID].mLayerManager = nullptr;
    }
    mCompositionManager = nullptr;
    mCompositor = nullptr;
  }
}


void
CompositorParent::ScheduleRenderOnCompositorThread()
{
  CancelableTask *renderTask = NewRunnableMethod(this, &CompositorParent::ScheduleComposition);
  MOZ_ASSERT(CompositorLoop());
  CompositorLoop()->PostTask(FROM_HERE, renderTask);
}

void
CompositorParent::PauseComposition()
{
  MOZ_ASSERT(IsInCompositorThread(),
             "PauseComposition() can only be called on the compositor thread");

  MonitorAutoLock lock(mPauseCompositionMonitor);

  if (!mPaused) {
    mPaused = true;

    mCompositor->Pause();
    DidComposite();
  }

  // if anyone's waiting to make sure that composition really got paused, tell them
  lock.NotifyAll();
}

void
CompositorParent::ResumeComposition()
{
  MOZ_ASSERT(IsInCompositorThread(),
             "ResumeComposition() can only be called on the compositor thread");

  MonitorAutoLock lock(mResumeCompositionMonitor);

  if (!mCompositor->Resume()) {
#ifdef MOZ_WIDGET_ANDROID
    // We can't get a surface. This could be because the activity changed between
    // the time resume was scheduled and now.
    __android_log_print(ANDROID_LOG_INFO, "CompositorParent", "Unable to renew compositor surface; remaining in paused state");
#endif
    lock.NotifyAll();
    return;
  }

  mPaused = false;

  mCompositorScheduler->ResumeComposition();

  // if anyone's waiting to make sure that composition really got resumed, tell them
  lock.NotifyAll();
}

void
CompositorParent::ForceComposition()
{
  // Cancel the orientation changed state to force composition
  mForceCompositionTask = nullptr;
  ScheduleRenderOnCompositorThread();
}

void
CompositorParent::CancelCurrentCompositeTask()
{
  mCompositorScheduler->CancelCurrentCompositeTask();
}

void
CompositorParent::SetEGLSurfaceSize(int width, int height)
{
  NS_ASSERTION(mUseExternalSurfaceSize, "Compositor created without UseExternalSurfaceSize provided");
  mEGLSurfaceSize.SizeTo(width, height);
  if (mCompositor) {
    mCompositor->SetDestinationSurfaceSize(gfx::IntSize(mEGLSurfaceSize.width, mEGLSurfaceSize.height));
  }
}

void
CompositorParent::ResumeCompositionAndResize(int width, int height)
{
  SetEGLSurfaceSize(width, height);
  ResumeComposition();
}

/*
 * This will execute a pause synchronously, waiting to make sure that the compositor
 * really is paused.
 */
void
CompositorParent::SchedulePauseOnCompositorThread()
{
  MonitorAutoLock lock(mPauseCompositionMonitor);

  CancelableTask *pauseTask = NewRunnableMethod(this,
                                                &CompositorParent::PauseComposition);
  MOZ_ASSERT(CompositorLoop());
  CompositorLoop()->PostTask(FROM_HERE, pauseTask);

  // Wait until the pause has actually been processed by the compositor thread
  lock.Wait();
}

bool
CompositorParent::ScheduleResumeOnCompositorThread()
{
  MonitorAutoLock lock(mResumeCompositionMonitor);

  CancelableTask *resumeTask =
    NewRunnableMethod(this, &CompositorParent::ResumeComposition);
  MOZ_ASSERT(CompositorLoop());
  CompositorLoop()->PostTask(FROM_HERE, resumeTask);

  // Wait until the resume has actually been processed by the compositor thread
  lock.Wait();

  return !mPaused;
}

bool
CompositorParent::ScheduleResumeOnCompositorThread(int width, int height)
{
  MonitorAutoLock lock(mResumeCompositionMonitor);

  CancelableTask *resumeTask =
    NewRunnableMethod(this, &CompositorParent::ResumeCompositionAndResize, width, height);
  MOZ_ASSERT(CompositorLoop());
  CompositorLoop()->PostTask(FROM_HERE, resumeTask);

  // Wait until the resume has actually been processed by the compositor thread
  lock.Wait();

  return !mPaused;
}

void
CompositorParent::ScheduleTask(CancelableTask* task, int time)
{
  if (time == 0) {
    MessageLoop::current()->PostTask(FROM_HERE, task);
  } else {
    MessageLoop::current()->PostDelayedTask(FROM_HERE, task, time);
  }
}

void
CompositorParent::NotifyShadowTreeTransaction(uint64_t aId, bool aIsFirstPaint,
    bool aScheduleComposite, uint32_t aPaintSequenceNumber,
    bool aIsRepeatTransaction)
{
  if (mApzcTreeManager &&
      !aIsRepeatTransaction &&
      mLayerManager &&
      mLayerManager->GetRoot()) {
    AutoResolveRefLayers resolve(mCompositionManager);
    mApzcTreeManager->UpdateHitTestingTree(this, mLayerManager->GetRoot(),
        aIsFirstPaint, aId, aPaintSequenceNumber);

    mLayerManager->NotifyShadowTreeTransaction();
  }
  if (aScheduleComposite) {
    ScheduleComposition();
  }
}

void
CompositorParent::ScheduleComposition()
{
  MOZ_ASSERT(IsInCompositorThread());
  if (mPaused) {
    return;
  }

  mCompositorScheduler->ScheduleComposition();
}

// Go down the composite layer tree, setting properties to match their
// content-side counterparts.
/* static */ void
CompositorParent::SetShadowProperties(Layer* aLayer)
{
  // FIXME: Bug 717688 -- Do these updates in LayerTransactionParent::RecvUpdate.
  LayerComposite* layerComposite = aLayer->AsLayerComposite();
  // Set the layerComposite's base transform to the layer's base transform.
  layerComposite->SetShadowTransform(aLayer->GetBaseTransform());
  layerComposite->SetShadowTransformSetByAnimation(false);
  layerComposite->SetShadowVisibleRegion(aLayer->GetVisibleRegion());
  layerComposite->SetShadowClipRect(aLayer->GetClipRect());
  layerComposite->SetShadowOpacity(aLayer->GetOpacity());

  for (Layer* child = aLayer->GetFirstChild();
      child; child = child->GetNextSibling()) {
    SetShadowProperties(child);
  }
}

void
CompositorParent::CompositeToTarget(DrawTarget* aTarget, const gfx::IntRect* aRect)
{
  profiler_tracing("Paint", "Composite", TRACING_INTERVAL_START);
  PROFILER_LABEL("CompositorParent", "Composite",
    js::ProfileEntry::Category::GRAPHICS);

  MOZ_ASSERT(IsInCompositorThread(),
             "Composite can only be called on the compositor thread");
  TimeStamp start = TimeStamp::Now();

#ifdef COMPOSITOR_PERFORMANCE_WARNING
  TimeDuration scheduleDelta = TimeStamp::Now() - mCompositorScheduler->GetExpectedComposeStartTime();
  if (scheduleDelta > TimeDuration::FromMilliseconds(2) ||
      scheduleDelta < TimeDuration::FromMilliseconds(-2)) {
    printf_stderr("Compositor: Compose starting off schedule by %4.1f ms\n",
                  scheduleDelta.ToMilliseconds());
  }
#endif

  if (!CanComposite()) {
    DidComposite();
    return;
  }

  AutoResolveRefLayers resolve(mCompositionManager);

  if (aTarget) {
    mLayerManager->BeginTransactionWithDrawTarget(aTarget, *aRect);
  } else {
    mLayerManager->BeginTransaction();
  }

  SetShadowProperties(mLayerManager->GetRoot());

  if (mForceCompositionTask && !mOverrideComposeReadiness) {
    if (mCompositionManager->ReadyForCompose()) {
      mForceCompositionTask->Cancel();
      mForceCompositionTask = nullptr;
    } else {
      return;
    }
  }

  mCompositionManager->ComputeRotation();

  TimeStamp time = mIsTesting ? mTestTime : mCompositorScheduler->GetLastComposeTime();
  bool requestNextFrame = mCompositionManager->TransformShadowTree(time);
  if (requestNextFrame) {
    ScheduleComposition();
  }

  RenderTraceLayers(mLayerManager->GetRoot(), "0000");

#ifdef MOZ_DUMP_PAINTING
  if (gfxPrefs::DumpHostLayers()) {
    printf_stderr("Painting --- compositing layer tree:\n");
    mLayerManager->Dump();
  }
#endif
  mLayerManager->SetDebugOverlayWantsNextFrame(false);
  mLayerManager->EndEmptyTransaction();

  if (!aTarget) {
    DidComposite();
  }

  if (mLayerManager->DebugOverlayWantsNextFrame()) {
    ScheduleComposition();
  }

#ifdef COMPOSITOR_PERFORMANCE_WARNING
  TimeDuration executionTime = TimeStamp::Now() - mCompositorScheduler->GetLastComposeTime();
  TimeDuration frameBudget = TimeDuration::FromMilliseconds(15);
  int32_t frameRate = CalculateCompositionFrameRate();
  if (frameRate > 0) {
    frameBudget = TimeDuration::FromSeconds(1.0 / frameRate);
  }
  if (executionTime > frameBudget) {
    printf_stderr("Compositor: Composite execution took %4.1f ms\n",
                  executionTime.ToMilliseconds());
  }
#endif

  // 0 -> Full-tilt composite
  if (gfxPrefs::LayersCompositionFrameRate() == 0
    || mLayerManager->GetCompositor()->GetDiagnosticTypes() & DiagnosticTypes::FLASH_BORDERS) {
    // Special full-tilt composite mode for performance testing
    ScheduleComposition();
  }

  mozilla::Telemetry::AccumulateTimeDelta(mozilla::Telemetry::COMPOSITE_TIME, start);
  profiler_tracing("Paint", "Composite", TRACING_INTERVAL_END);
}

void
CompositorParent::ForceComposeToTarget(DrawTarget* aTarget, const gfx::IntRect* aRect)
{
  PROFILER_LABEL("CompositorParent", "ForceComposeToTarget",
    js::ProfileEntry::Category::GRAPHICS);

  AutoRestore<bool> override(mOverrideComposeReadiness);
  mOverrideComposeReadiness = true;
  mCompositorScheduler->ForceComposeToTarget(aTarget, aRect);
}

bool
CompositorParent::CanComposite()
{
  return mLayerManager &&
         mLayerManager->GetRoot() &&
         !mPaused;
}

void
CompositorParent::ScheduleRotationOnCompositorThread(const TargetConfig& aTargetConfig,
                                                     bool aIsFirstPaint)
{
  MOZ_ASSERT(IsInCompositorThread());

  if (!aIsFirstPaint &&
      !mCompositionManager->IsFirstPaint() &&
      mCompositionManager->RequiresReorientation(aTargetConfig.orientation())) {
    if (mForceCompositionTask != nullptr) {
      mForceCompositionTask->Cancel();
    }
    mForceCompositionTask = NewRunnableMethod(this, &CompositorParent::ForceComposition);
    ScheduleTask(mForceCompositionTask, gfxPrefs::OrientationSyncMillis());
  }
}

void
CompositorParent::ShadowLayersUpdated(LayerTransactionParent* aLayerTree,
                                      const uint64_t& aTransactionId,
                                      const TargetConfig& aTargetConfig,
                                      const InfallibleTArray<PluginWindowData>& aUnused,
                                      bool aIsFirstPaint,
                                      bool aScheduleComposite,
                                      uint32_t aPaintSequenceNumber,
                                      bool aIsRepeatTransaction)
{
  ScheduleRotationOnCompositorThread(aTargetConfig, aIsFirstPaint);

  // Instruct the LayerManager to update its render bounds now. Since all the orientation
  // change, dimension change would be done at the stage, update the size here is free of
  // race condition.
  mLayerManager->UpdateRenderBounds(aTargetConfig.naturalBounds());
  mLayerManager->SetRegionToClear(aTargetConfig.clearRegion());

  mCompositionManager->Updated(aIsFirstPaint, aTargetConfig);
  Layer* root = aLayerTree->GetRoot();
  mLayerManager->SetRoot(root);

  if (mApzcTreeManager && !aIsRepeatTransaction) {
    AutoResolveRefLayers resolve(mCompositionManager);
    mApzcTreeManager->UpdateHitTestingTree(this, root, aIsFirstPaint,
        mRootLayerTreeID, aPaintSequenceNumber);
  }

  // The transaction ID might get reset to 1 if the page gets reloaded, see
  // https://bugzilla.mozilla.org/show_bug.cgi?id=1145295#c41
  // Otherwise, it should be continually increasing.
  MOZ_ASSERT(aTransactionId == 1 || aTransactionId > mPendingTransaction);
  mPendingTransaction = aTransactionId;

  if (root) {
    SetShadowProperties(root);
  }
  if (aScheduleComposite) {
    ScheduleComposition();
    if (mPaused) {
      DidComposite();
    }
<<<<<<< HEAD
    // When testing we synchronously update the shadow tree with the animated
    // values to avoid race conditions when calling GetAnimationTransform etc.
    // (since the above SetShadowProperties will remove animation effects).
    if (mIsTesting) {
      ApplyAsyncProperties(aLayerTree);
    }
=======
>>>>>>> 8c71699b
  }
  mLayerManager->NotifyShadowTreeTransaction();
}

void
CompositorParent::ForceComposite(LayerTransactionParent* aLayerTree)
{
  ScheduleComposition();
}

bool
CompositorParent::SetTestSampleTime(LayerTransactionParent* aLayerTree,
                                    const TimeStamp& aTime)
{
  if (aTime.IsNull()) {
    return false;
  }

  mIsTesting = true;
  mTestTime = aTime;

  bool testComposite = mCompositionManager &&
                       mCompositorScheduler->NeedsComposite();

  // Update but only if we were already scheduled to animate
  if (testComposite) {
    AutoResolveRefLayers resolve(mCompositionManager);
    bool requestNextFrame = mCompositionManager->TransformShadowTree(aTime);
    if (!requestNextFrame) {
      CancelCurrentCompositeTask();
      // Pretend we composited in case someone is wating for this event.
      DidComposite();
    }
  }

  return true;
}

void
CompositorParent::LeaveTestMode(LayerTransactionParent* aLayerTree)
{
  mIsTesting = false;
}

void
CompositorParent::ApplyAsyncProperties(LayerTransactionParent* aLayerTree)
{
  // NOTE: This should only be used for testing. For example, when mIsTesting is
  // true or when called from test-only methods like
  // LayerTransactionParent::RecvGetAnimationTransform.

<<<<<<< HEAD
  // Synchronously update the layer tree, but only if a composite was already
  // scehduled.
  if (aLayerTree->GetRoot() &&
      (mCurrentCompositeTask ||
       (mCompositorVsyncObserver &&
        mCompositorVsyncObserver->NeedsComposite()))) {
    AutoResolveRefLayers resolve(mCompositionManager);
    TimeStamp time = mIsTesting ? mTestTime : mLastCompose;
    bool requestNextFrame =
      mCompositionManager->TransformShadowTree(time);
=======
  // Synchronously update the layer tree
  if (aLayerTree->GetRoot()) {
    AutoResolveRefLayers resolve(mCompositionManager);
    SetShadowProperties(mLayerManager->GetRoot());

    TimeStamp time = mIsTesting ? mTestTime : mCompositorScheduler->GetLastComposeTime();
    bool requestNextFrame =
      mCompositionManager->TransformShadowTree(time,
        AsyncCompositionManager::TransformsToSkip::APZ);
>>>>>>> 8c71699b
    if (!requestNextFrame) {
      CancelCurrentCompositeTask();
      // Pretend we composited in case someone is waiting for this event.
      DidComposite();
    }
  }
}

bool
CompositorParent::RecvRequestOverfill()
{
  uint32_t overfillRatio = mCompositor->GetFillRatio();
  unused << SendOverfill(overfillRatio);
  return true;
}

void
CompositorParent::GetAPZTestData(const LayerTransactionParent* aLayerTree,
                                 APZTestData* aOutData)
{
  MonitorAutoLock lock(*sIndirectLayerTreesLock);
  *aOutData = sIndirectLayerTrees[mRootLayerTreeID].mApzTestData;
}

class NotifyAPZConfirmedTargetTask : public Task
{
public:
  explicit NotifyAPZConfirmedTargetTask(const nsRefPtr<APZCTreeManager>& aAPZCTM,
                                        const uint64_t& aInputBlockId,
                                        const nsTArray<ScrollableLayerGuid>& aTargets)
   : mAPZCTM(aAPZCTM),
     mInputBlockId(aInputBlockId),
     mTargets(aTargets)
  {
  }

  virtual void Run() override {
    mAPZCTM->SetTargetAPZC(mInputBlockId, mTargets);
  }

private:
  nsRefPtr<APZCTreeManager> mAPZCTM;
  uint64_t mInputBlockId;
  nsTArray<ScrollableLayerGuid> mTargets;
};

void
CompositorParent::SetConfirmedTargetAPZC(const LayerTransactionParent* aLayerTree,
                                         const uint64_t& aInputBlockId,
                                         const nsTArray<ScrollableLayerGuid>& aTargets)
{
  if (!mApzcTreeManager) {
    return;
  }
  APZThreadUtils::RunOnControllerThread(new NotifyAPZConfirmedTargetTask(
    mApzcTreeManager, aInputBlockId, aTargets));
}

void
CompositorParent::InitializeLayerManager(const nsTArray<LayersBackend>& aBackendHints)
{
  NS_ASSERTION(!mLayerManager, "Already initialised mLayerManager");
  NS_ASSERTION(!mCompositor,   "Already initialised mCompositor");

  for (size_t i = 0; i < aBackendHints.Length(); ++i) {
    RefPtr<Compositor> compositor;
    if (aBackendHints[i] == LayersBackend::LAYERS_OPENGL) {
      compositor = new CompositorOGL(mWidget,
                                     mEGLSurfaceSize.width,
                                     mEGLSurfaceSize.height,
                                     mUseExternalSurfaceSize);
    } else if (aBackendHints[i] == LayersBackend::LAYERS_BASIC) {
#ifdef MOZ_WIDGET_GTK
      if (gfxPlatformGtk::GetPlatform()->UseXRender()) {
        compositor = new X11BasicCompositor(mWidget);
      } else
#endif
      {
        compositor = new BasicCompositor(mWidget);
      }
#ifdef XP_WIN
    } else if (aBackendHints[i] == LayersBackend::LAYERS_D3D11) {
      compositor = new CompositorD3D11(mWidget);
    } else if (aBackendHints[i] == LayersBackend::LAYERS_D3D9) {
      compositor = new CompositorD3D9(this, mWidget);
#endif
    }

    if (!compositor) {
      // We passed a backend hint for which we can't create a compositor.
      // For example, we sometime pass LayersBackend::LAYERS_NONE as filler in aBackendHints.
      continue;
    }

    compositor->SetCompositorID(mCompositorID);
    RefPtr<LayerManagerComposite> layerManager = new LayerManagerComposite(compositor);

    if (layerManager->Initialize()) {
      mLayerManager = layerManager;
      MOZ_ASSERT(compositor);
      mCompositor = compositor;
      MonitorAutoLock lock(*sIndirectLayerTreesLock);
      sIndirectLayerTrees[mRootLayerTreeID].mLayerManager = layerManager;
      return;
    }
  }
}

PLayerTransactionParent*
CompositorParent::AllocPLayerTransactionParent(const nsTArray<LayersBackend>& aBackendHints,
                                               const uint64_t& aId,
                                               TextureFactoryIdentifier* aTextureFactoryIdentifier,
                                               bool *aSuccess)
{
  MOZ_ASSERT(aId == 0);

  // mWidget doesn't belong to the compositor thread, so it should be set to
  // nullptr before returning from this method, to avoid accessing it elsewhere.
  gfx::IntRect rect;
  mWidget->GetClientBounds(rect);
  InitializeLayerManager(aBackendHints);
  mWidget = nullptr;

  if (!mLayerManager) {
    NS_WARNING("Failed to initialise Compositor");
    *aSuccess = false;
    LayerTransactionParent* p = new LayerTransactionParent(nullptr, this, 0);
    p->AddIPDLReference();
    return p;
  }

  mCompositionManager = new AsyncCompositionManager(mLayerManager);
  *aSuccess = true;

  *aTextureFactoryIdentifier = mCompositor->GetTextureFactoryIdentifier();
  LayerTransactionParent* p = new LayerTransactionParent(mLayerManager, this, 0);
  p->AddIPDLReference();
  return p;
}

bool
CompositorParent::DeallocPLayerTransactionParent(PLayerTransactionParent* actor)
{
  static_cast<LayerTransactionParent*>(actor)->ReleaseIPDLReference();
  return true;
}

CompositorParent* CompositorParent::GetCompositor(uint64_t id)
{
  CompositorMap::iterator it = sCompositorMap->find(id);
  return it != sCompositorMap->end() ? it->second : nullptr;
}

void CompositorParent::AddCompositor(CompositorParent* compositor, uint64_t* outID)
{
  static uint64_t sNextID = 1;

  ++sNextID;
  (*sCompositorMap)[sNextID] = compositor;
  *outID = sNextID;
}

CompositorParent* CompositorParent::RemoveCompositor(uint64_t id)
{
  CompositorMap::iterator it = sCompositorMap->find(id);
  if (it == sCompositorMap->end()) {
    return nullptr;
  }
  CompositorParent *retval = it->second;
  sCompositorMap->erase(it);
  return retval;
}

bool
CompositorParent::RecvNotifyChildCreated(const uint64_t& child)
{
  MonitorAutoLock lock(*sIndirectLayerTreesLock);
  NotifyChildCreated(child);
  return true;
}

void
CompositorParent::NotifyChildCreated(const uint64_t& aChild)
{
  sIndirectLayerTreesLock->AssertCurrentThreadOwns();
  sIndirectLayerTrees[aChild].mParent = this;
  sIndirectLayerTrees[aChild].mLayerManager = mLayerManager;
}

bool
CompositorParent::RecvAdoptChild(const uint64_t& child)
{
  MonitorAutoLock lock(*sIndirectLayerTreesLock);
  NotifyChildCreated(child);
  if (sIndirectLayerTrees[child].mLayerTree) {
    sIndirectLayerTrees[child].mLayerTree->mLayerManager = mLayerManager;
  }
  if (sIndirectLayerTrees[child].mRoot) {
    sIndirectLayerTrees[child].mRoot->AsLayerComposite()->SetLayerManager(mLayerManager);
  }
  return true;
}

/*static*/ uint64_t
CompositorParent::AllocateLayerTreeId()
{
  MOZ_ASSERT(CompositorLoop());
  MOZ_ASSERT(NS_IsMainThread());
  static uint64_t ids = 0;
  return ++ids;
}

static void
EraseLayerState(uint64_t aId)
{
  MonitorAutoLock lock(*sIndirectLayerTreesLock);
  sIndirectLayerTrees.erase(aId);
}

/*static*/ void
CompositorParent::DeallocateLayerTreeId(uint64_t aId)
{
  MOZ_ASSERT(NS_IsMainThread());
  // Here main thread notifies compositor to remove an element from
  // sIndirectLayerTrees. This removed element might be queried soon.
  // Checking the elements of sIndirectLayerTrees exist or not before using.
  if (!CompositorLoop()) {
    gfxCriticalError() << "Attempting to post to a invalid Compositor Loop";
    return;
  }  CompositorLoop()->PostTask(FROM_HERE,
                             NewRunnableFunction(&EraseLayerState, aId));
}

/* static */ void
CompositorParent::SwapLayerTreeObservers(uint64_t aLayerId, uint64_t aOtherLayerId)
{
  EnsureLayerTreeMapReady();
  MonitorAutoLock lock(*sIndirectLayerTreesLock);
  NS_ASSERTION(sIndirectLayerTrees.find(aLayerId) != sIndirectLayerTrees.end(),
    "SwapLayerTrees missing layer 1");
  NS_ASSERTION(sIndirectLayerTrees.find(aOtherLayerId) != sIndirectLayerTrees.end(),
    "SwapLayerTrees missing layer 2");
  std::swap(sIndirectLayerTrees[aLayerId].mLayerTreeReadyObserver,
    sIndirectLayerTrees[aOtherLayerId].mLayerTreeReadyObserver);
}

static void
UpdateControllerForLayersId(uint64_t aLayersId,
                            GeckoContentController* aController)
{
  // Adopt ref given to us by SetControllerForLayerTree()
  MonitorAutoLock lock(*sIndirectLayerTreesLock);
  sIndirectLayerTrees[aLayersId].mController =
    already_AddRefed<GeckoContentController>(aController);
}

ScopedLayerTreeRegistration::ScopedLayerTreeRegistration(uint64_t aLayersId,
                                                         Layer* aRoot,
                                                         GeckoContentController* aController)
    : mLayersId(aLayersId)
{
  EnsureLayerTreeMapReady();
  MonitorAutoLock lock(*sIndirectLayerTreesLock);
  sIndirectLayerTrees[aLayersId].mRoot = aRoot;
  sIndirectLayerTrees[aLayersId].mController = aController;
}

ScopedLayerTreeRegistration::~ScopedLayerTreeRegistration()
{
  MonitorAutoLock lock(*sIndirectLayerTreesLock);
  sIndirectLayerTrees.erase(mLayersId);
}

/*static*/ void
CompositorParent::SetControllerForLayerTree(uint64_t aLayersId,
                                            GeckoContentController* aController)
{
  // This ref is adopted by UpdateControllerForLayersId().
  aController->AddRef();
  CompositorLoop()->PostTask(FROM_HERE,
                             NewRunnableFunction(&UpdateControllerForLayersId,
                                                 aLayersId,
                                                 aController));
}

/*static*/ APZCTreeManager*
CompositorParent::GetAPZCTreeManager(uint64_t aLayersId)
{
  const CompositorParent::LayerTreeState* state = CompositorParent::GetIndirectShadowTree(aLayersId);
  if (state && state->mParent) {
    return state->mParent->mApzcTreeManager;
  }
  return nullptr;
}

float
CompositorParent::ComputeRenderIntegrity()
{
  if (mLayerManager) {
    return mLayerManager->ComputeRenderIntegrity();
  }

  return 1.0f;
}

static void
InsertVsyncProfilerMarker(TimeStamp aVsyncTimestamp)
{
}

/*static */ void
CompositorParent::PostInsertVsyncProfilerMarker(TimeStamp aVsyncTimestamp)
{
  // Called in the vsync thread
  if (profiler_is_active() && sCompositorThreadHolder) {
    CompositorLoop()->PostTask(FROM_HERE,
      NewRunnableFunction(InsertVsyncProfilerMarker, aVsyncTimestamp));
  }
}

/* static */ void
CompositorParent::RequestNotifyLayerTreeReady(uint64_t aLayersId, CompositorUpdateObserver* aObserver)
{
  EnsureLayerTreeMapReady();
  MonitorAutoLock lock(*sIndirectLayerTreesLock);
  sIndirectLayerTrees[aLayersId].mLayerTreeReadyObserver = aObserver;
}

/* static */ void
CompositorParent::RequestNotifyLayerTreeCleared(uint64_t aLayersId, CompositorUpdateObserver* aObserver)
{
  EnsureLayerTreeMapReady();
  MonitorAutoLock lock(*sIndirectLayerTreesLock);
  sIndirectLayerTrees[aLayersId].mLayerTreeClearedObserver = aObserver;
}

/**
 * This class handles layer updates pushed directly from child
 * processes to the compositor thread.  It's associated with a
 * CompositorParent on the compositor thread.  While it uses the
 * PCompositor protocol to manage these updates, it doesn't actually
 * drive compositing itself.  For that it hands off work to the
 * CompositorParent it's associated with.
 */
class CrossProcessCompositorParent final : public PCompositorParent,
                                           public ShadowLayersManager
{
  friend class CompositorParent;

  NS_INLINE_DECL_THREADSAFE_REFCOUNTING_WITH_MAIN_THREAD_DESTRUCTION(CrossProcessCompositorParent)
public:
  explicit CrossProcessCompositorParent(Transport* aTransport)
    : mTransport(aTransport)
    , mCompositorThreadHolder(sCompositorThreadHolder)
    , mNotifyAfterRemotePaint(false)
  {
    MOZ_ASSERT(NS_IsMainThread());
    gfxPlatform::GetPlatform()->ComputeTileSize();
  }

  // IToplevelProtocol::CloneToplevel()
  virtual IToplevelProtocol*
  CloneToplevel(const InfallibleTArray<mozilla::ipc::ProtocolFdMapping>& aFds,
                base::ProcessHandle aPeerProcess,
                mozilla::ipc::ProtocolCloneContext* aCtx) override;

  virtual void ActorDestroy(ActorDestroyReason aWhy) override;

  // FIXME/bug 774388: work out what shutdown protocol we need.
  virtual bool RecvRequestOverfill() override { return true; }
  virtual bool RecvWillStop() override { return true; }
  virtual bool RecvStop() override { return true; }
  virtual bool RecvPause() override { return true; }
  virtual bool RecvResume() override { return true; }
  virtual bool RecvNotifyChildCreated(const uint64_t& child) override;
  virtual bool RecvAdoptChild(const uint64_t& child) override { return false; }
  virtual bool RecvMakeSnapshot(const SurfaceDescriptor& aInSnapshot,
                                const gfx::IntRect& aRect) override
  { return true; }
  virtual bool RecvFlushRendering() override { return true; }
  virtual bool RecvNotifyRegionInvalidated(const nsIntRegion& aRegion) override { return true; }
  virtual bool RecvStartFrameTimeRecording(const int32_t& aBufferSize, uint32_t* aOutStartIndex) override { return true; }
  virtual bool RecvStopFrameTimeRecording(const uint32_t& aStartIndex, InfallibleTArray<float>* intervals) override  { return true; }
  virtual bool RecvGetTileSize(int32_t* aWidth, int32_t* aHeight) override
  {
    *aWidth = gfxPlatform::GetPlatform()->GetTileWidth();
    *aHeight = gfxPlatform::GetPlatform()->GetTileHeight();
    return true;
  }


  /**
   * Tells this CompositorParent to send a message when the compositor has received the transaction.
   */
  virtual bool RecvRequestNotifyAfterRemotePaint() override;

  virtual PLayerTransactionParent*
    AllocPLayerTransactionParent(const nsTArray<LayersBackend>& aBackendHints,
                                 const uint64_t& aId,
                                 TextureFactoryIdentifier* aTextureFactoryIdentifier,
                                 bool *aSuccess) override;

  virtual bool DeallocPLayerTransactionParent(PLayerTransactionParent* aLayers) override;

  virtual void ShadowLayersUpdated(LayerTransactionParent* aLayerTree,
                                   const uint64_t& aTransactionId,
                                   const TargetConfig& aTargetConfig,
                                   const InfallibleTArray<PluginWindowData>& aPlugins,
                                   bool aIsFirstPaint,
                                   bool aScheduleComposite,
                                   uint32_t aPaintSequenceNumber,
                                   bool aIsRepeatTransaction) override;
  virtual void ForceComposite(LayerTransactionParent* aLayerTree) override;
  virtual void NotifyClearCachedResources(LayerTransactionParent* aLayerTree) override;
  virtual bool SetTestSampleTime(LayerTransactionParent* aLayerTree,
                                 const TimeStamp& aTime) override;
  virtual void LeaveTestMode(LayerTransactionParent* aLayerTree) override;
  virtual void ApplyAsyncProperties(LayerTransactionParent* aLayerTree)
               override;
  virtual void GetAPZTestData(const LayerTransactionParent* aLayerTree,
                              APZTestData* aOutData) override;
  virtual void SetConfirmedTargetAPZC(const LayerTransactionParent* aLayerTree,
                                      const uint64_t& aInputBlockId,
                                      const nsTArray<ScrollableLayerGuid>& aTargets) override;

  virtual AsyncCompositionManager* GetCompositionManager(LayerTransactionParent* aParent) override;

  void DidComposite(uint64_t aId);

private:
  // Private destructor, to discourage deletion outside of Release():
  virtual ~CrossProcessCompositorParent();

  void DeferredDestroy();

  // There can be many CPCPs, and IPDL-generated code doesn't hold a
  // reference to top-level actors.  So we hold a reference to
  // ourself.  This is released (deferred) in ActorDestroy().
  nsRefPtr<CrossProcessCompositorParent> mSelfRef;
  Transport* mTransport;

  nsRefPtr<CompositorThreadHolder> mCompositorThreadHolder;
  // If true, we should send a RemotePaintIsReady message when the layer transaction
  // is received
  bool mNotifyAfterRemotePaint;
};

void
CompositorParent::DidComposite()
{
  if (mPendingTransaction) {
    unused << SendDidComposite(0, mPendingTransaction);
    mPendingTransaction = 0;
  }

  MonitorAutoLock lock(*sIndirectLayerTreesLock);
  for (LayerTreeMap::iterator it = sIndirectLayerTrees.begin();
       it != sIndirectLayerTrees.end(); it++) {
    LayerTreeState* lts = &it->second;
    if (lts->mParent == this && lts->mCrossProcessParent) {
      static_cast<CrossProcessCompositorParent*>(lts->mCrossProcessParent)->DidComposite(it->first);
    }
  }
}

static void
OpenCompositor(CrossProcessCompositorParent* aCompositor,
               Transport* aTransport, ProcessId aOtherPid,
               MessageLoop* aIOLoop)
{
  DebugOnly<bool> ok = aCompositor->Open(aTransport, aOtherPid, aIOLoop);
  MOZ_ASSERT(ok);
}

/*static*/ PCompositorParent*
CompositorParent::Create(Transport* aTransport, ProcessId aOtherPid)
{
  gfxPlatform::InitLayersIPC();

  nsRefPtr<CrossProcessCompositorParent> cpcp =
    new CrossProcessCompositorParent(aTransport);

  cpcp->mSelfRef = cpcp;
  CompositorLoop()->PostTask(
    FROM_HERE,
    NewRunnableFunction(OpenCompositor, cpcp.get(),
                        aTransport, aOtherPid, XRE_GetIOMessageLoop()));
  // The return value is just compared to null for success checking,
  // we're not sharing a ref.
  return cpcp.get();
}

IToplevelProtocol*
CompositorParent::CloneToplevel(const InfallibleTArray<mozilla::ipc::ProtocolFdMapping>& aFds,
                                base::ProcessHandle aPeerProcess,
                                mozilla::ipc::ProtocolCloneContext* aCtx)
{
  for (unsigned int i = 0; i < aFds.Length(); i++) {
    if (aFds[i].protocolId() == (unsigned)GetProtocolId()) {
      Transport* transport = OpenDescriptor(aFds[i].fd(),
                                            Transport::MODE_SERVER);
      PCompositorParent* compositor = Create(transport, base::GetProcId(aPeerProcess));
      compositor->CloneManagees(this, aCtx);
      compositor->IToplevelProtocol::SetTransport(transport);
      return compositor;
    }
  }
  return nullptr;
}

static void
UpdateIndirectTree(uint64_t aId, Layer* aRoot, const TargetConfig& aTargetConfig)
{
  MonitorAutoLock lock(*sIndirectLayerTreesLock);
  sIndirectLayerTrees[aId].mRoot = aRoot;
  sIndirectLayerTrees[aId].mTargetConfig = aTargetConfig;
}

/* static */ CompositorParent::LayerTreeState*
CompositorParent::GetIndirectShadowTree(uint64_t aId)
{
  MonitorAutoLock lock(*sIndirectLayerTreesLock);
  LayerTreeMap::iterator cit = sIndirectLayerTrees.find(aId);
  if (sIndirectLayerTrees.end() == cit) {
    return nullptr;
  }
  return &cit->second;
}

bool
CrossProcessCompositorParent::RecvRequestNotifyAfterRemotePaint()
{
  mNotifyAfterRemotePaint = true;
  return true;
}

void
CrossProcessCompositorParent::ActorDestroy(ActorDestroyReason aWhy)
{
  MessageLoop::current()->PostTask(
    FROM_HERE,
    NewRunnableMethod(this, &CrossProcessCompositorParent::DeferredDestroy));
}

PLayerTransactionParent*
CrossProcessCompositorParent::AllocPLayerTransactionParent(const nsTArray<LayersBackend>&,
                                                           const uint64_t& aId,
                                                           TextureFactoryIdentifier* aTextureFactoryIdentifier,
                                                           bool *aSuccess)
{
  MOZ_ASSERT(aId != 0);

  MonitorAutoLock lock(*sIndirectLayerTreesLock);

  CompositorParent::LayerTreeState* state = nullptr;
  LayerTreeMap::iterator itr = sIndirectLayerTrees.find(aId);
  if (sIndirectLayerTrees.end() != itr) {
    state = &itr->second;
  }

  if (state && state->mLayerManager) {
    state->mCrossProcessParent = this;
    LayerManagerComposite* lm = state->mLayerManager;
    *aTextureFactoryIdentifier = lm->GetCompositor()->GetTextureFactoryIdentifier();
    *aSuccess = true;
    LayerTransactionParent* p = new LayerTransactionParent(lm, this, aId);
    p->AddIPDLReference();
    sIndirectLayerTrees[aId].mLayerTree = p;
    return p;
  }

  NS_WARNING("Created child without a matching parent?");
  // XXX: should be false, but that causes us to fail some tests on Mac w/ OMTC.
  // Bug 900745. change *aSuccess to false to see test failures.
  *aSuccess = true;
  LayerTransactionParent* p = new LayerTransactionParent(nullptr, this, aId);
  p->AddIPDLReference();
  return p;
}

bool
CrossProcessCompositorParent::DeallocPLayerTransactionParent(PLayerTransactionParent* aLayers)
{
  LayerTransactionParent* slp = static_cast<LayerTransactionParent*>(aLayers);
  EraseLayerState(slp->GetId());
  static_cast<LayerTransactionParent*>(aLayers)->ReleaseIPDLReference();
  return true;
}

bool
CrossProcessCompositorParent::RecvNotifyChildCreated(const uint64_t& child)
{
  MonitorAutoLock lock(*sIndirectLayerTreesLock);
  for (LayerTreeMap::iterator it = sIndirectLayerTrees.begin();
       it != sIndirectLayerTrees.end(); it++) {
    CompositorParent::LayerTreeState* lts = &it->second;
    if (lts->mParent && lts->mCrossProcessParent == this) {
      lts->mParent->NotifyChildCreated(child);
      return true;
    }
  }
  return false;
}

void
CrossProcessCompositorParent::ShadowLayersUpdated(
  LayerTransactionParent* aLayerTree,
  const uint64_t& aTransactionId,
  const TargetConfig& aTargetConfig,
  const InfallibleTArray<PluginWindowData>& aPlugins,
  bool aIsFirstPaint,
  bool aScheduleComposite,
  uint32_t aPaintSequenceNumber,
  bool aIsRepeatTransaction)
{
  uint64_t id = aLayerTree->GetId();

  MOZ_ASSERT(id != 0);

  CompositorParent::LayerTreeState* state = CompositorParent::GetIndirectShadowTree(id);
  if (!state) {
    return;
  }
  MOZ_ASSERT(state->mParent);
  state->mParent->ScheduleRotationOnCompositorThread(aTargetConfig, aIsFirstPaint);

  Layer* shadowRoot = aLayerTree->GetRoot();
  if (shadowRoot) {
    CompositorParent::SetShadowProperties(shadowRoot);
  }
  UpdateIndirectTree(id, shadowRoot, aTargetConfig);

  // Cache the plugin data for this remote layer tree
  state->mPluginData = aPlugins;
  state->mUpdatedPluginDataAvailable = true;

  state->mParent->NotifyShadowTreeTransaction(id, aIsFirstPaint, aScheduleComposite,
      aPaintSequenceNumber, aIsRepeatTransaction);

  // Send the 'remote paint ready' message to the content thread if it has already asked.
  if(mNotifyAfterRemotePaint)  {
    unused << SendRemotePaintIsReady();
    mNotifyAfterRemotePaint = false;
  }

  if (state->mLayerTreeReadyObserver) {
    nsRefPtr<CompositorUpdateObserver> observer = state->mLayerTreeReadyObserver;
    state->mLayerTreeReadyObserver = nullptr;
    observer->ObserveUpdate(id, true);
  }

  aLayerTree->SetPendingTransactionId(aTransactionId);
}

#if defined(XP_WIN) || defined(MOZ_WIDGET_GTK)
// Sends plugin window state changes to the main thread
static void
UpdatePluginWindowState(uint64_t aId)
{
  CompositorParent::LayerTreeState& lts = sIndirectLayerTrees[aId];
  if (!lts.mPluginData.Length() && !lts.mUpdatedPluginDataAvailable) {
    return;
  }

  bool shouldComposePlugin = !!lts.mRoot &&
                             !!lts.mRoot->GetParent();

  bool shouldHidePlugin = (!lts.mRoot ||
                           !lts.mRoot->GetParent()) &&
                          !lts.mUpdatedPluginDataAvailable;
  if (shouldComposePlugin) {
    if (!lts.mPluginData.Length()) {
      // We will pass through here in cases where the previous shadow layer
      // tree contained visible plugins and the new tree does not. All we need
      // to do here is hide the plugins for the old tree, so don't waste time
      // calculating clipping.
      nsTArray<uintptr_t> aVisibleIdList;
      unused << lts.mParent->SendUpdatePluginVisibility(aVisibleIdList);
      lts.mUpdatedPluginDataAvailable = false;
      return;
    }

    // Retrieve the offset and visible region of the layer that hosts
    // the plugins, CompositorChild needs these in calculating proper
    // plugin clipping.
    LayerTransactionParent* layerTree = lts.mLayerTree;
    Layer* contentRoot = layerTree->GetRoot();
    if (contentRoot) {
      nsIntPoint offset;
      nsIntRegion visibleRegion;
      if (contentRoot->GetVisibleRegionRelativeToRootLayer(visibleRegion,
                                                           &offset)) {
        unused <<
          lts.mParent->SendUpdatePluginConfigurations(offset, visibleRegion,
                                                      lts.mPluginData);
        lts.mUpdatedPluginDataAvailable = false;
      } else {
        shouldHidePlugin = true;
      }
    }
  }

  // Hide all plugins, this remote layer tree is no longer active
  if (shouldHidePlugin) {
    // hide all the plugins
    for (uint32_t pluginsIdx = 0; pluginsIdx < lts.mPluginData.Length();
         pluginsIdx++) {
      lts.mPluginData[pluginsIdx].visible() = false;
    }
    nsIntPoint offset;
    nsIntRegion region;
    unused << lts.mParent->SendUpdatePluginConfigurations(offset,
                                                          region,
                                                          lts.mPluginData);
    // Clear because there's no recovering from this until we receive
    // new shadow layer plugin data in ShadowLayersUpdated.
    lts.mPluginData.Clear();
  }
}
#endif // #if defined(XP_WIN) || defined(MOZ_WIDGET_GTK)

void
CrossProcessCompositorParent::DidComposite(uint64_t aId)
{
  sIndirectLayerTreesLock->AssertCurrentThreadOwns();
  LayerTransactionParent *layerTree = sIndirectLayerTrees[aId].mLayerTree;
  if (layerTree && layerTree->GetPendingTransactionId()) {
    unused << SendDidComposite(aId, layerTree->GetPendingTransactionId());
    layerTree->SetPendingTransactionId(0);
  }
#if defined(XP_WIN) || defined(MOZ_WIDGET_GTK)
  UpdatePluginWindowState(aId);
#endif
}

void
CrossProcessCompositorParent::ForceComposite(LayerTransactionParent* aLayerTree)
{
  uint64_t id = aLayerTree->GetId();
  MOZ_ASSERT(id != 0);
  CompositorParent* parent;
  { // scope lock
    MonitorAutoLock lock(*sIndirectLayerTreesLock);
    parent = sIndirectLayerTrees[id].mParent;
  }
  if (parent) {
    parent->ForceComposite(aLayerTree);
  }
}

void
CrossProcessCompositorParent::NotifyClearCachedResources(LayerTransactionParent* aLayerTree)
{
  uint64_t id = aLayerTree->GetId();
  MOZ_ASSERT(id != 0);

  nsRefPtr<CompositorUpdateObserver> observer;
  { // scope lock
    MonitorAutoLock lock(*sIndirectLayerTreesLock);
    observer = sIndirectLayerTrees[id].mLayerTreeClearedObserver;
    sIndirectLayerTrees[id].mLayerTreeClearedObserver = nullptr;
  }
  if (observer) {
    observer->ObserveUpdate(id, false);
  }
}

bool
CrossProcessCompositorParent::SetTestSampleTime(
  LayerTransactionParent* aLayerTree, const TimeStamp& aTime)
{
  uint64_t id = aLayerTree->GetId();
  MOZ_ASSERT(id != 0);
  const CompositorParent::LayerTreeState* state = CompositorParent::GetIndirectShadowTree(id);
  if (!state) {
    return false;
  }

  MOZ_ASSERT(state->mParent);
  return state->mParent->SetTestSampleTime(aLayerTree, aTime);
}

void
CrossProcessCompositorParent::LeaveTestMode(LayerTransactionParent* aLayerTree)
{
  uint64_t id = aLayerTree->GetId();
  MOZ_ASSERT(id != 0);
  const CompositorParent::LayerTreeState* state = CompositorParent::GetIndirectShadowTree(id);
  if (!state) {
    return;
  }

  MOZ_ASSERT(state->mParent);
  state->mParent->LeaveTestMode(aLayerTree);
}

void
CrossProcessCompositorParent::ApplyAsyncProperties(
    LayerTransactionParent* aLayerTree)
{
  uint64_t id = aLayerTree->GetId();
  MOZ_ASSERT(id != 0);
  const CompositorParent::LayerTreeState* state =
    CompositorParent::GetIndirectShadowTree(id);
  if (!state) {
    return;
  }

  MOZ_ASSERT(state->mParent);
  state->mParent->ApplyAsyncProperties(aLayerTree);
}

void
CrossProcessCompositorParent::GetAPZTestData(const LayerTransactionParent* aLayerTree,
                                             APZTestData* aOutData)
{
  uint64_t id = aLayerTree->GetId();
  MOZ_ASSERT(id != 0);
  MonitorAutoLock lock(*sIndirectLayerTreesLock);
  *aOutData = sIndirectLayerTrees[id].mApzTestData;
}

void
CrossProcessCompositorParent::SetConfirmedTargetAPZC(const LayerTransactionParent* aLayerTree,
                                                     const uint64_t& aInputBlockId,
                                                     const nsTArray<ScrollableLayerGuid>& aTargets)
{
  uint64_t id = aLayerTree->GetId();
  MOZ_ASSERT(id != 0);
  const CompositorParent::LayerTreeState* state = CompositorParent::GetIndirectShadowTree(id);
  if (!state) {
    return;
  }

  MOZ_ASSERT(state->mParent);
  state->mParent->SetConfirmedTargetAPZC(aLayerTree, aInputBlockId, aTargets);
}

AsyncCompositionManager*
CrossProcessCompositorParent::GetCompositionManager(LayerTransactionParent* aLayerTree)
{
  uint64_t id = aLayerTree->GetId();
  const CompositorParent::LayerTreeState* state = CompositorParent::GetIndirectShadowTree(id);
  if (!state) {
    return nullptr;
  }

  MOZ_ASSERT(state->mParent);
  return state->mParent->GetCompositionManager(aLayerTree);
}

void
CrossProcessCompositorParent::DeferredDestroy()
{
  mCompositorThreadHolder = nullptr;
  mSelfRef = nullptr;
}

CrossProcessCompositorParent::~CrossProcessCompositorParent()
{
  MOZ_ASSERT(NS_IsMainThread());
  MOZ_ASSERT(XRE_GetIOMessageLoop());
  XRE_GetIOMessageLoop()->PostTask(FROM_HERE,
                                   new DeleteTask<Transport>(mTransport));
}

IToplevelProtocol*
CrossProcessCompositorParent::CloneToplevel(const InfallibleTArray<mozilla::ipc::ProtocolFdMapping>& aFds,
                                            base::ProcessHandle aPeerProcess,
                                            mozilla::ipc::ProtocolCloneContext* aCtx)
{
  for (unsigned int i = 0; i < aFds.Length(); i++) {
    if (aFds[i].protocolId() == (unsigned)GetProtocolId()) {
      Transport* transport = OpenDescriptor(aFds[i].fd(),
                                            Transport::MODE_SERVER);
      PCompositorParent* compositor =
        CompositorParent::Create(transport, base::GetProcId(aPeerProcess));
      compositor->CloneManagees(this, aCtx);
      compositor->IToplevelProtocol::SetTransport(transport);
      return compositor;
    }
  }
  return nullptr;
}

} // namespace layers
} // namespace mozilla<|MERGE_RESOLUTION|>--- conflicted
+++ resolved
@@ -1236,15 +1236,6 @@
     if (mPaused) {
       DidComposite();
     }
-<<<<<<< HEAD
-    // When testing we synchronously update the shadow tree with the animated
-    // values to avoid race conditions when calling GetAnimationTransform etc.
-    // (since the above SetShadowProperties will remove animation effects).
-    if (mIsTesting) {
-      ApplyAsyncProperties(aLayerTree);
-    }
-=======
->>>>>>> 8c71699b
   }
   mLayerManager->NotifyShadowTreeTransaction();
 }
@@ -1296,18 +1287,6 @@
   // true or when called from test-only methods like
   // LayerTransactionParent::RecvGetAnimationTransform.
 
-<<<<<<< HEAD
-  // Synchronously update the layer tree, but only if a composite was already
-  // scehduled.
-  if (aLayerTree->GetRoot() &&
-      (mCurrentCompositeTask ||
-       (mCompositorVsyncObserver &&
-        mCompositorVsyncObserver->NeedsComposite()))) {
-    AutoResolveRefLayers resolve(mCompositionManager);
-    TimeStamp time = mIsTesting ? mTestTime : mLastCompose;
-    bool requestNextFrame =
-      mCompositionManager->TransformShadowTree(time);
-=======
   // Synchronously update the layer tree
   if (aLayerTree->GetRoot()) {
     AutoResolveRefLayers resolve(mCompositionManager);
@@ -1317,7 +1296,6 @@
     bool requestNextFrame =
       mCompositionManager->TransformShadowTree(time,
         AsyncCompositionManager::TransformsToSkip::APZ);
->>>>>>> 8c71699b
     if (!requestNextFrame) {
       CancelCurrentCompositeTask();
       // Pretend we composited in case someone is waiting for this event.
