/* -*- Mode: C++; tab-width: 20; indent-tabs-mode: nil; c-basic-offset: 2 -*-
 * This Source Code Form is subject to the terms of the Mozilla Public
 * License, v. 2.0. If a copy of the MPL was not distributed with this
 * file, You can obtain one at http://mozilla.org/MPL/2.0/. */

#include "DrawTargetSkia.h"
#include "SourceSurfaceSkia.h"
#include "ScaledFontBase.h"
#include "ScaledFontCairo.h"
#include "skia/include/core/SkBitmapDevice.h"
#include "FilterNodeSoftware.h"
#include "HelpersSkia.h"

#include "skia/include/core/SkSurface.h"
#include "skia/include/core/SkTypeface.h"
#include "skia/include/effects/SkGradientShader.h"
#include "skia/include/core/SkColorFilter.h"
#include "skia/include/effects/SkBlurImageFilter.h"
#include "skia/include/effects/SkLayerRasterizer.h"
#include "Blur.h"
#include "Logging.h"
#include "Tools.h"
#include "DataSurfaceHelpers.h"
#include <algorithm>

#ifdef USE_SKIA_GPU
#include "GLDefs.h"
#include "skia/include/gpu/SkGr.h"
#include "skia/include/gpu/GrContext.h"
#include "skia/include/gpu/gl/GrGLInterface.h"
#endif

#ifdef MOZ_WIDGET_COCOA
#include "BorrowedContext.h"
#include <ApplicationServices/ApplicationServices.h>
#include "mozilla/Vector.h"
#include "ScaledFontMac.h"
#include "DrawTargetCG.h"
#include "CGTextDrawing.h"
#endif

namespace mozilla {
namespace gfx {

class GradientStopsSkia : public GradientStops
{
public:
  MOZ_DECLARE_REFCOUNTED_VIRTUAL_TYPENAME(GradientStopsSkia)
  GradientStopsSkia(const std::vector<GradientStop>& aStops, uint32_t aNumStops, ExtendMode aExtendMode)
    : mCount(aNumStops)
    , mExtendMode(aExtendMode)
  {
    if (mCount == 0) {
      return;
    }

    // Skia gradients always require a stop at 0.0 and 1.0, insert these if
    // we don't have them.
    uint32_t shift = 0;
    if (aStops[0].offset != 0) {
      mCount++;
      shift = 1;
    }
    if (aStops[aNumStops-1].offset != 1) {
      mCount++;
    }
    mColors.resize(mCount);
    mPositions.resize(mCount);
    if (aStops[0].offset != 0) {
      mColors[0] = ColorToSkColor(aStops[0].color, 1.0);
      mPositions[0] = 0;
    }
    for (uint32_t i = 0; i < aNumStops; i++) {
      mColors[i + shift] = ColorToSkColor(aStops[i].color, 1.0);
      mPositions[i + shift] = SkFloatToScalar(aStops[i].offset);
    }
    if (aStops[aNumStops-1].offset != 1) {
      mColors[mCount-1] = ColorToSkColor(aStops[aNumStops-1].color, 1.0);
      mPositions[mCount-1] = SK_Scalar1;
    }
  }

  BackendType GetBackendType() const { return BackendType::SKIA; }

  std::vector<SkColor> mColors;
  std::vector<SkScalar> mPositions;
  int mCount;
  ExtendMode mExtendMode;
};

/**
 * When constructing a temporary SkBitmap via GetBitmapForSurface, we may also
 * have to construct a temporary DataSourceSurface, which must live as long as
 * the SkBitmap. We attach this temporary surface to the bitmap's pixelref, so
 * that it can be released once the pixelref is freed.
 */
static void
ReleaseTemporarySurface(void* aPixels, void* aContext)
{
  DataSourceSurface* surf = static_cast<DataSourceSurface*>(aContext);
  if (surf) {
    surf->Release();
  }
}

static void
WriteRGBXFormat(uint8_t* aData, const IntSize &aSize,
                const int32_t aStride, SurfaceFormat aFormat)
{
  if (aFormat != SurfaceFormat::B8G8R8X8 || aSize.IsEmpty()) {
    return;
  }

  int height = aSize.height;
  int width = aSize.width * 4;

  for (int row = 0; row < height; ++row) {
    for (int column = 0; column < width; column += 4) {
#ifdef IS_BIG_ENDIAN
      aData[column] = 0xFF;
#else
      aData[column + 3] = 0xFF;
#endif
    }
    aData += aStride;
  }

  return;
}

#ifdef DEBUG
static bool
VerifyRGBXFormat(uint8_t* aData, const IntSize &aSize, const int32_t aStride, SurfaceFormat aFormat)
{
  if (aFormat != SurfaceFormat::B8G8R8X8 || aSize.IsEmpty()) {
    return true;
  }
  // We should've initialized the data to be opaque already
  // On debug builds, verify that this is actually true.
  int height = aSize.height;
  int width = aSize.width * 4;

  for (int row = 0; row < height; ++row) {
    for (int column = 0; column < width; column += 4) {
#ifdef IS_BIG_ENDIAN
      MOZ_ASSERT(aData[column] == 0xFF);
#else
      MOZ_ASSERT(aData[column + 3] == 0xFF);
#endif
    }
    aData += aStride;
  }

  return true;
}

// Since checking every pixel is expensive, this only checks the four corners and center
// of a surface that their alpha value is 0xFF.
static bool
VerifyRGBXCorners(uint8_t* aData, const IntSize &aSize, const int32_t aStride, SurfaceFormat aFormat)
{
  if (aFormat != SurfaceFormat::B8G8R8X8 || aSize.IsEmpty()) {
    return true;
  }

  int height = aSize.height;
  int width = aSize.width;
  const int pixelSize = 4;
  const int strideDiff = aStride - (width * pixelSize);
  MOZ_ASSERT(width * pixelSize <= aStride);

#ifdef IS_BIG_ENDIAN
  const int alphaOffset = 0;
#else
  const int alphaOffset = 3;
#endif

  const int topLeft = alphaOffset;
  const int topRight = width * pixelSize + alphaOffset - pixelSize;
  const int bottomRight = aStride * height - strideDiff + alphaOffset - pixelSize;
  const int bottomLeft = aStride * height - aStride + alphaOffset;

  // Lastly the center pixel
  int middleRowHeight = height / 2;
  int middleRowWidth = (width / 2) * pixelSize;
  const int middle = aStride * middleRowHeight + middleRowWidth + alphaOffset;

  MOZ_ASSERT(aData[topLeft] == 0xFF);
  MOZ_ASSERT(aData[topRight] == 0xFF);
  MOZ_ASSERT(aData[bottomRight] == 0xFF);
  MOZ_ASSERT(aData[bottomLeft] == 0xFF);
  MOZ_ASSERT(aData[middle] == 0xFF);

  return true;
}
#endif

static SkBitmap
GetBitmapForSurface(SourceSurface* aSurface)
{
  SkBitmap bitmap;

  if (!aSurface) {
    gfxDebug() << "Creating empty Skia bitmap from null SourceSurface";
    return bitmap;
  }

  if (aSurface->GetType() == SurfaceType::SKIA) {
    bitmap = static_cast<SourceSurfaceSkia*>(aSurface)->GetBitmap();
    return bitmap;
  }

  DataSourceSurface* surf = aSurface->GetDataSurface().take();
  if (!surf) {
    gfxDevCrash(LogReason::SourceSurfaceIncompatible) << "Non-Skia SourceSurfaces need to be DataSourceSurfaces";
    return bitmap;
  }

  if (!bitmap.installPixels(MakeSkiaImageInfo(surf->GetSize(), surf->GetFormat()),
                            surf->GetData(), surf->Stride(), nullptr,
                            ReleaseTemporarySurface, surf)) {
    gfxDebug() << "Failed installing pixels on Skia bitmap for temporary surface";
  }

  // Skia doesn't support RGBX surfaces so ensure that the alpha value is opaque white.
  MOZ_ASSERT(VerifyRGBXCorners(surf->GetData(), surf->GetSize(),
                               surf->Stride(), surf->GetFormat()));
  return bitmap;
}

DrawTargetSkia::DrawTargetSkia()
  : mSnapshot(nullptr)
#ifdef MOZ_WIDGET_COCOA
  , mCG(nullptr)
  , mColorSpace(nullptr)
  , mCanvasData(nullptr)
  , mCGSize(0, 0)
#endif
{
}

DrawTargetSkia::~DrawTargetSkia()
{
#ifdef MOZ_WIDGET_COCOA
  if (mCG) {
    CGContextRelease(mCG);
    mCG = nullptr;
  }

  if (mColorSpace) {
    CGColorSpaceRelease(mColorSpace);
    mColorSpace = nullptr;
  }
#endif
}

already_AddRefed<SourceSurface>
DrawTargetSkia::Snapshot()
{
  RefPtr<SourceSurfaceSkia> snapshot = mSnapshot;
  if (!snapshot) {
    snapshot = new SourceSurfaceSkia();
    mSnapshot = snapshot;
    if (!snapshot->InitFromCanvas(mCanvas.get(), mFormat, this))
      return nullptr;
  }

  return snapshot.forget();
}

bool
DrawTargetSkia::LockBits(uint8_t** aData, IntSize* aSize,
                         int32_t* aStride, SurfaceFormat* aFormat,
                         IntPoint* aOrigin)
{
  // Ensure the layer is at the origin if required.
  SkIPoint origin = mCanvas->getTopDevice()->getOrigin();
  if (!aOrigin && !origin.isZero()) {
    return false;
  }

  /* Test if the canvas' device has accessible pixels first, as actually
   * accessing the pixels may trigger side-effects, even if it fails.
   */
  if (!mCanvas->peekPixels(nullptr)) {
    return false;
  }

  SkImageInfo info;
  size_t rowBytes;
  void* pixels = mCanvas->accessTopLayerPixels(&info, &rowBytes);
  if (!pixels) {
    return false;
  }

  MarkChanged();

  *aData = reinterpret_cast<uint8_t*>(pixels);
  *aSize = IntSize(info.width(), info.height());
  *aStride = int32_t(rowBytes);
  *aFormat = SkiaColorTypeToGfxFormat(info.colorType(), info.alphaType());
  if (aOrigin) {
    *aOrigin = IntPoint(origin.x(), origin.y());
  }
  return true;
}

void
DrawTargetSkia::ReleaseBits(uint8_t* aData)
{
}

static void
SetPaintPattern(SkPaint& aPaint, const Pattern& aPattern, Float aAlpha = 1.0)
{
  switch (aPattern.GetType()) {
    case PatternType::COLOR: {
      Color color = static_cast<const ColorPattern&>(aPattern).mColor;
      aPaint.setColor(ColorToSkColor(color, aAlpha));
      break;
    }
    case PatternType::LINEAR_GRADIENT: {
      const LinearGradientPattern& pat = static_cast<const LinearGradientPattern&>(aPattern);
      GradientStopsSkia *stops = static_cast<GradientStopsSkia*>(pat.mStops.get());
      if (!stops || stops->mCount < 2 ||
          !pat.mBegin.IsFinite() || !pat.mEnd.IsFinite()) {
        aPaint.setColor(SK_ColorTRANSPARENT);
      } else {
        SkShader::TileMode mode = ExtendModeToTileMode(stops->mExtendMode, Axis::BOTH);
        SkPoint points[2];
        points[0] = SkPoint::Make(SkFloatToScalar(pat.mBegin.x), SkFloatToScalar(pat.mBegin.y));
        points[1] = SkPoint::Make(SkFloatToScalar(pat.mEnd.x), SkFloatToScalar(pat.mEnd.y));

        SkMatrix mat;
        GfxMatrixToSkiaMatrix(pat.mMatrix, mat);
        sk_sp<SkShader> shader = SkGradientShader::MakeLinear(points,
                                                              &stops->mColors.front(),
                                                              &stops->mPositions.front(),
                                                              stops->mCount,
                                                              mode, 0, &mat);
        aPaint.setShader(shader);
      }
      break;
    }
    case PatternType::RADIAL_GRADIENT: {
      const RadialGradientPattern& pat = static_cast<const RadialGradientPattern&>(aPattern);
      GradientStopsSkia *stops = static_cast<GradientStopsSkia*>(pat.mStops.get());
      if (!stops || stops->mCount < 2 ||
          !pat.mCenter1.IsFinite() || !IsFinite(pat.mRadius1) ||
          !pat.mCenter2.IsFinite() || !IsFinite(pat.mRadius2)) {
        aPaint.setColor(SK_ColorTRANSPARENT);
      } else {
        SkShader::TileMode mode = ExtendModeToTileMode(stops->mExtendMode, Axis::BOTH);
        SkPoint points[2];
        points[0] = SkPoint::Make(SkFloatToScalar(pat.mCenter1.x), SkFloatToScalar(pat.mCenter1.y));
        points[1] = SkPoint::Make(SkFloatToScalar(pat.mCenter2.x), SkFloatToScalar(pat.mCenter2.y));

        SkMatrix mat;
        GfxMatrixToSkiaMatrix(pat.mMatrix, mat);
        sk_sp<SkShader> shader = SkGradientShader::MakeTwoPointConical(points[0],
                                                                       SkFloatToScalar(pat.mRadius1),
                                                                       points[1],
                                                                       SkFloatToScalar(pat.mRadius2),
                                                                       &stops->mColors.front(),
                                                                       &stops->mPositions.front(),
                                                                       stops->mCount,
                                                                       mode, 0, &mat);
        aPaint.setShader(shader);
      }
      break;
    }
    case PatternType::SURFACE: {
      const SurfacePattern& pat = static_cast<const SurfacePattern&>(aPattern);
      SkBitmap bitmap = GetBitmapForSurface(pat.mSurface);

      SkMatrix mat;
      GfxMatrixToSkiaMatrix(pat.mMatrix, mat);

      if (!pat.mSamplingRect.IsEmpty()) {
        SkIRect rect = IntRectToSkIRect(pat.mSamplingRect);
        bitmap.extractSubset(&bitmap, rect);
        mat.preTranslate(rect.x(), rect.y());
      }

      SkShader::TileMode xTileMode = ExtendModeToTileMode(pat.mExtendMode, Axis::X_AXIS);
      SkShader::TileMode yTileMode = ExtendModeToTileMode(pat.mExtendMode, Axis::Y_AXIS);

      sk_sp<SkShader> shader = SkShader::MakeBitmapShader(bitmap, xTileMode, yTileMode, &mat);
      aPaint.setShader(shader);
      if (pat.mSamplingFilter == SamplingFilter::POINT) {
        aPaint.setFilterQuality(kNone_SkFilterQuality);
      }
      break;
    }
  }
}

static inline Rect
GetClipBounds(SkCanvas *aCanvas)
{
  SkRect clipBounds;
  if (!aCanvas->getClipBounds(&clipBounds)) {
    return Rect();
  }
  return SkRectToRect(clipBounds);
}

struct AutoPaintSetup {
  AutoPaintSetup(SkCanvas *aCanvas, const DrawOptions& aOptions, const Pattern& aPattern, const Rect* aMaskBounds = nullptr)
    : mNeedsRestore(false), mAlpha(1.0)
  {
    Init(aCanvas, aOptions, aMaskBounds);
    SetPaintPattern(mPaint, aPattern, mAlpha);
  }

  AutoPaintSetup(SkCanvas *aCanvas, const DrawOptions& aOptions, const Rect* aMaskBounds = nullptr)
    : mNeedsRestore(false), mAlpha(1.0)
  {
    Init(aCanvas, aOptions, aMaskBounds);
  }

  ~AutoPaintSetup()
  {
    if (mNeedsRestore) {
      mCanvas->restore();
    }
  }

  void Init(SkCanvas *aCanvas, const DrawOptions& aOptions, const Rect* aMaskBounds)
  {
    mPaint.setXfermodeMode(GfxOpToSkiaOp(aOptions.mCompositionOp));
    mCanvas = aCanvas;

    //TODO: Can we set greyscale somehow?
    if (aOptions.mAntialiasMode != AntialiasMode::NONE) {
      mPaint.setAntiAlias(true);
    } else {
      mPaint.setAntiAlias(false);
    }

    bool needsGroup = !IsOperatorBoundByMask(aOptions.mCompositionOp) &&
                      (!aMaskBounds || !aMaskBounds->Contains(GetClipBounds(aCanvas)));

    // TODO: We could skip the temporary for operator_source and just
    // clear the clip rect. The other operators would be harder
    // but could be worth it to skip pushing a group.
    if (needsGroup) {
      mPaint.setXfermodeMode(SkXfermode::kSrcOver_Mode);
      SkPaint temp;
      temp.setXfermodeMode(GfxOpToSkiaOp(aOptions.mCompositionOp));
      temp.setAlpha(ColorFloatToByte(aOptions.mAlpha));
      //TODO: Get a rect here
      mCanvas->saveLayer(nullptr, &temp);
      mNeedsRestore = true;
    } else {
      mPaint.setAlpha(ColorFloatToByte(aOptions.mAlpha));
      mAlpha = aOptions.mAlpha;
    }
    mPaint.setFilterQuality(kLow_SkFilterQuality);
  }

  // TODO: Maybe add an operator overload to access this easier?
  SkPaint mPaint;
  bool mNeedsRestore;
  SkCanvas* mCanvas;
  Float mAlpha;
};

void
DrawTargetSkia::Flush()
{
  mCanvas->flush();
}

void
DrawTargetSkia::DrawSurface(SourceSurface *aSurface,
                            const Rect &aDest,
                            const Rect &aSource,
                            const DrawSurfaceOptions &aSurfOptions,
                            const DrawOptions &aOptions)
{
  RefPtr<SourceSurface> dataSurface;

  if (!(aSurface->GetType() == SurfaceType::SKIA || aSurface->GetType() == SurfaceType::DATA)) {
    dataSurface = aSurface->GetDataSurface();
    if (!dataSurface) {
      gfxDebug() << *this << ": DrawSurface() can't draw surface";
      return;
    }
    aSurface = dataSurface.get();
  }

  if (aSource.IsEmpty()) {
    return;
  }

  MarkChanged();

  SkRect destRect = RectToSkRect(aDest);
  SkRect sourceRect = RectToSkRect(aSource);

  SkBitmap bitmap = GetBitmapForSurface(aSurface);

  AutoPaintSetup paint(mCanvas.get(), aOptions, &aDest);
  if (aSurfOptions.mSamplingFilter == SamplingFilter::POINT) {
    paint.mPaint.setFilterQuality(kNone_SkFilterQuality);
  }

  mCanvas->drawBitmapRect(bitmap, sourceRect, destRect, &paint.mPaint);
}

DrawTargetType
DrawTargetSkia::GetType() const
{
#ifdef USE_SKIA_GPU
  if (mGrContext) {
    return DrawTargetType::HARDWARE_RASTER;
  }
#endif
  return DrawTargetType::SOFTWARE_RASTER;
}

void
DrawTargetSkia::DrawFilter(FilterNode *aNode,
                           const Rect &aSourceRect,
                           const Point &aDestPoint,
                           const DrawOptions &aOptions)
{
  FilterNodeSoftware* filter = static_cast<FilterNodeSoftware*>(aNode);
  filter->Draw(this, aSourceRect, aDestPoint, aOptions);
}

void
DrawTargetSkia::DrawSurfaceWithShadow(SourceSurface *aSurface,
                                      const Point &aDest,
                                      const Color &aColor,
                                      const Point &aOffset,
                                      Float aSigma,
                                      CompositionOp aOperator)
{
  if (!(aSurface->GetType() == SurfaceType::SKIA || aSurface->GetType() == SurfaceType::DATA) ||
      aSurface->GetSize().IsEmpty()) {
    return;
  }

  MarkChanged();

  mCanvas->save();
  mCanvas->resetMatrix();

  SkBitmap bitmap = GetBitmapForSurface(aSurface);

  SkPaint paint;
  paint.setXfermodeMode(GfxOpToSkiaOp(aOperator));

  // bug 1201272
  // We can't use the SkDropShadowImageFilter here because it applies the xfer
  // mode first to render the bitmap to a temporary layer, and then implicitly
  // uses src-over to composite the resulting shadow.
  // The canvas spec, however, states that the composite op must be used to
  // composite the resulting shadow, so we must instead use a SkBlurImageFilter
  // to blur the image ourselves.

  SkPaint shadowPaint;
  shadowPaint.setXfermodeMode(GfxOpToSkiaOp(aOperator));

  auto shadowDest = IntPoint::Round(aDest + aOffset);

  SkBitmap blurMask;
  if (!UsingSkiaGPU() &&
      bitmap.extractAlpha(&blurMask)) {
    // Prefer using our own box blur instead of Skia's when we're
    // not using the GPU. It currently performs much better than
    // SkBlurImageFilter or SkBlurMaskFilter on the CPU.
    AlphaBoxBlur blur(Rect(0, 0, blurMask.width(), blurMask.height()),
                      int32_t(blurMask.rowBytes()),
                      aSigma, aSigma);
    blurMask.lockPixels();
    blur.Blur(reinterpret_cast<uint8_t*>(blurMask.getPixels()));
    blurMask.unlockPixels();
    blurMask.notifyPixelsChanged();

    shadowPaint.setColor(ColorToSkColor(aColor, 1.0f));

    mCanvas->drawBitmap(blurMask, shadowDest.x, shadowDest.y, &shadowPaint);
  } else {
    sk_sp<SkImageFilter> blurFilter(SkBlurImageFilter::Make(aSigma, aSigma, nullptr));
    sk_sp<SkColorFilter> colorFilter(
      SkColorFilter::MakeModeFilter(ColorToSkColor(aColor, 1.0f), SkXfermode::kSrcIn_Mode));

    shadowPaint.setImageFilter(blurFilter);
    shadowPaint.setColorFilter(colorFilter);

    mCanvas->drawBitmap(bitmap, shadowDest.x, shadowDest.y, &shadowPaint);
  }

  // Composite the original image after the shadow
  auto dest = IntPoint::Round(aDest);
  mCanvas->drawBitmap(bitmap, dest.x, dest.y, &paint);

  mCanvas->restore();
}

void
DrawTargetSkia::FillRect(const Rect &aRect,
                         const Pattern &aPattern,
                         const DrawOptions &aOptions)
{
  MarkChanged();
  SkRect rect = RectToSkRect(aRect);
  AutoPaintSetup paint(mCanvas.get(), aOptions, aPattern, &aRect);

  mCanvas->drawRect(rect, paint.mPaint);
}

void
DrawTargetSkia::Stroke(const Path *aPath,
                       const Pattern &aPattern,
                       const StrokeOptions &aStrokeOptions,
                       const DrawOptions &aOptions)
{
  MarkChanged();
  MOZ_ASSERT(aPath, "Null path");
  if (aPath->GetBackendType() != BackendType::SKIA) {
    return;
  }

  const PathSkia *skiaPath = static_cast<const PathSkia*>(aPath);


  AutoPaintSetup paint(mCanvas.get(), aOptions, aPattern);
  if (!StrokeOptionsToPaint(paint.mPaint, aStrokeOptions)) {
    return;
  }

  if (!skiaPath->GetPath().isFinite()) {
    return;
  }

  mCanvas->drawPath(skiaPath->GetPath(), paint.mPaint);
}

void
DrawTargetSkia::StrokeRect(const Rect &aRect,
                           const Pattern &aPattern,
                           const StrokeOptions &aStrokeOptions,
                           const DrawOptions &aOptions)
{
  MarkChanged();
  AutoPaintSetup paint(mCanvas.get(), aOptions, aPattern);
  if (!StrokeOptionsToPaint(paint.mPaint, aStrokeOptions)) {
    return;
  }

  mCanvas->drawRect(RectToSkRect(aRect), paint.mPaint);
}

void
DrawTargetSkia::StrokeLine(const Point &aStart,
                           const Point &aEnd,
                           const Pattern &aPattern,
                           const StrokeOptions &aStrokeOptions,
                           const DrawOptions &aOptions)
{
  MarkChanged();
  AutoPaintSetup paint(mCanvas.get(), aOptions, aPattern);
  if (!StrokeOptionsToPaint(paint.mPaint, aStrokeOptions)) {
    return;
  }

  mCanvas->drawLine(SkFloatToScalar(aStart.x), SkFloatToScalar(aStart.y),
                    SkFloatToScalar(aEnd.x), SkFloatToScalar(aEnd.y),
                    paint.mPaint);
}

void
DrawTargetSkia::Fill(const Path *aPath,
                    const Pattern &aPattern,
                    const DrawOptions &aOptions)
{
  MarkChanged();
  if (aPath->GetBackendType() != BackendType::SKIA) {
    return;
  }

  const PathSkia *skiaPath = static_cast<const PathSkia*>(aPath);

  AutoPaintSetup paint(mCanvas.get(), aOptions, aPattern);

  if (!skiaPath->GetPath().isFinite()) {
    return;
  }

  mCanvas->drawPath(skiaPath->GetPath(), paint.mPaint);
}

bool
DrawTargetSkia::ShouldLCDRenderText(FontType aFontType, AntialiasMode aAntialiasMode)
{
  // For non-opaque surfaces, only allow subpixel AA if explicitly permitted.
  if (!IsOpaque(mFormat) && !mPermitSubpixelAA) {
    return false;
  }

  if (aAntialiasMode == AntialiasMode::DEFAULT) {
    switch (aFontType) {
      case FontType::MAC:
      case FontType::GDI:
      case FontType::DWRITE:
      case FontType::FONTCONFIG:
        return true;
      default:
        // TODO: Figure out what to do for the other platforms.
        return false;
    }
  }
  return (aAntialiasMode == AntialiasMode::SUBPIXEL);
}

#ifdef MOZ_WIDGET_COCOA
class CGClipApply : public SkCanvas::ClipVisitor {
public:
  explicit CGClipApply(CGContextRef aCGContext)
    : mCG(aCGContext) {}
  void clipRect(const SkRect& aRect, SkRegion::Op op, bool antialias) override {
    CGRect rect = CGRectMake(aRect.x(), aRect.y(), aRect.width(), aRect.height());
    CGContextClipToRect(mCG, rect);
  }

  void clipRRect(const SkRRect& rrect, SkRegion::Op op, bool antialias) override {
    SkPath path;
    path.addRRect(rrect);
    clipPath(path, op, antialias);
  }

  void clipPath(const SkPath& aPath, SkRegion::Op, bool antialias) override {
    SkPath::Iter iter(aPath, true);
    SkPoint source[4];
    SkPath::Verb verb;
    RefPtr<PathBuilderCG> pathBuilder =
        new PathBuilderCG(GetFillRule(aPath.getFillType()));

    while ((verb = iter.next(source)) != SkPath::kDone_Verb) {
      switch (verb) {
      case SkPath::kMove_Verb:
      {
        SkPoint dest = source[0];
        pathBuilder->MoveTo(Point(dest.fX, dest.fY));
        break;
      }
      case SkPath::kLine_Verb:
      {
        // The first point should be the end point of whatever
        // verb we got to get here.
        SkPoint second = source[1];
        pathBuilder->LineTo(Point(second.fX, second.fY));
        break;
      }
      case SkPath::kQuad_Verb:
      {
        SkPoint second = source[1];
        SkPoint third = source[2];

        pathBuilder->QuadraticBezierTo(Point(second.fX, second.fY),
                                       Point(third.fX, third.fY));
        break;
      }
      case SkPath::kCubic_Verb:
      {
        SkPoint second = source[1];
        SkPoint third = source[2];
        SkPoint fourth = source[2];

        pathBuilder->BezierTo(Point(second.fX, second.fY),
                              Point(third.fX, third.fY),
                              Point(fourth.fX, fourth.fY));
        break;
      }
      case SkPath::kClose_Verb:
      {
        pathBuilder->Close();
        break;
      }
      default:
      {
        SkDEBUGFAIL("unknown verb");
        break;
      }
      } // end switch
    } // end while

    RefPtr<Path> path = pathBuilder->Finish();
    PathCG* cgPath = static_cast<PathCG*>(path.get());

    // Weirdly, CoreGraphics clips empty paths as all shown
    // but empty rects as all clipped.  We detect this situation and
    // workaround it appropriately
    if (CGPathIsEmpty(cgPath->GetPath())) {
      CGContextClipToRect(mCG, CGRectZero);
      return;
    }

    CGContextBeginPath(mCG);
    CGContextAddPath(mCG, cgPath->GetPath());

    if (cgPath->GetFillRule() == FillRule::FILL_EVEN_ODD) {
      CGContextEOClip(mCG);
    } else {
      CGContextClip(mCG);
    }
  }

private:
  CGContextRef mCG;
};

/***
 * We have to do a lot of work to draw glyphs with CG because
 * CG assumes that the origin of rects are in the bottom left
 * while every other DrawTarget assumes the top left is the origin.
 * This means we have to transform the CGContext to have rects
 * actually be applied in top left fashion. We do this by:
 *
 * 1) Translating the context up by the height of the canvas
 * 2) Flipping the context by the Y axis so it's upside down.
 *
 * These two transforms put the origin in the top left.
 * Transforms are better understood thinking about them from right to left order (mathematically).
 *
 * Consider a point we want to draw at (0, 10) in normal cartesian planes with
 * a box of (100, 100). in CG terms, this would be at (0, 10).
 * Positive Y values point up.
 * In our DrawTarget terms, positive Y values point down, so (0, 10) would be
 * at (0, 90) in cartesian plane terms. That means our point at (0, 10) in DrawTarget
 * terms should end up at (0, 90). How does this work with the current transforms?
 *
 * Going right to left with the transforms, a CGPoint of (0, 10) has cartesian coordinates
 * of (0, 10). The first flip of the Y axis puts the point now at (0, -10);
 * Next, we translate the context up by the size of the canvas (Positive Y values go up in CG
 * coordinates but down in our draw target coordinates). Since our canvas size is (100, 100),
 * the resulting coordinate becomes (0, 90), which is what we expect from our DrawTarget code.
 * These two transforms put the CG context equal to what every other DrawTarget expects.
 *
 * Next, we need two more transforms for actual text. IF we left the transforms as is,
 * the text would be drawn upside down, so we need another flip of the Y axis
 * to draw the text right side up. However, with only the flip, the text would be drawn
 * in the wrong place. Thus we also have to invert the Y position of the glyphs to get them
 * in the right place.
 *
 * Thus we have the following transforms:
 * 1) Translation of the context up
 * 2) Flipping the context around the Y axis
 * 3) Flipping the context around the Y axis
 * 4) Inverting the Y position of each glyph
 *
 * We cannot cancel out (2) and (3) as we have to apply the clips and transforms
 * of DrawTargetSkia between (2) and (3).
 *
 * Consider the example letter P, drawn at (0, 20) in CG coordinates in a (100, 100) rect.
 * Again, going right to left of the transforms. We'd get:
 *
 * 1) The letter P drawn at (0, -20) due to the inversion of the Y axis
 * 2) The letter P upside down (b) at (0, 20) due to the second flip
 * 3) The letter P right side up at (0, -20) due to the first flip
 * 4) The letter P right side up at (0, 80) due to the translation
 *
 * tl;dr - CGRects assume origin is bottom left, DrawTarget rects assume top left.
 */
static bool
SetupCGContext(DrawTargetSkia* aDT,
               CGContextRef aCGContext,
               RefPtrSkia<SkCanvas> aCanvas)
{
  // DrawTarget expects the origin to be at the top left, but CG
  // expects it to be at the bottom left. Transform to set the origin to
  // the top left. Have to set this before we do anything else.
  // This is transform (1) up top
  CGContextTranslateCTM(aCGContext, 0, aDT->GetSize().height);

  // Transform (2) from the comments.
  CGContextScaleCTM(aCGContext, 1, -1);

  // Want to apply clips BEFORE the transform since the transform
  // will apply to the clips we apply.
  // CGClipApply applies clips in device space, so it would be a mistake
  // to transform these clips.
  CGClipApply clipApply(aCGContext);
  aCanvas->replayClips(&clipApply);

  CGContextConcatCTM(aCGContext, GfxMatrixToCGAffineTransform(aDT->GetTransform()));
  return true;
}

static bool
SetupCGGlyphs(CGContextRef aCGContext,
              const GlyphBuffer& aBuffer,
              Vector<CGGlyph,32>& aGlyphs,
              Vector<CGPoint,32>& aPositions)
{
  // Flip again so we draw text in right side up. Transform (3) from the top
  CGContextScaleCTM(aCGContext, 1, -1);

  if (!aGlyphs.resizeUninitialized(aBuffer.mNumGlyphs) ||
      !aPositions.resizeUninitialized(aBuffer.mNumGlyphs)) {
    gfxDevCrash(LogReason::GlyphAllocFailedCG) << "glyphs/positions allocation failed";
    return false;
  }

  for (unsigned int i = 0; i < aBuffer.mNumGlyphs; i++) {
    aGlyphs[i] = aBuffer.mGlyphs[i].mIndex;

    // Flip the y coordinates so that text ends up in the right spot after the (3) flip
    // Inversion from (4) in the comments.
    aPositions[i] = CGPointMake(aBuffer.mGlyphs[i].mPosition.x,
                                -aBuffer.mGlyphs[i].mPosition.y);
  }

  return true;
}
// End long comment about transforms. SetupCGContext and SetupCGGlyphs should stay
// next to each other.

// The context returned from this method will have the origin
// in the top left and will hvae applied all the neccessary clips
// and transforms to the CGContext. See the comment above
// SetupCGContext.
CGContextRef
DrawTargetSkia::BorrowCGContext(const DrawOptions &aOptions)
{
  int32_t stride;
  SurfaceFormat format;
  IntSize size;

  uint8_t* aSurfaceData = nullptr;
  if (!LockBits(&aSurfaceData, &size, &stride, &format)) {
    NS_WARNING("Could not lock skia bits to wrap CG around");
    return nullptr;
  }

  if ((aSurfaceData == mCanvasData) && mCG && (mCGSize == size)) {
    // If our canvas data still points to the same data,
    // we can reuse the CG Context
    CGContextSaveGState(mCG);
    CGContextSetAlpha(mCG, aOptions.mAlpha);
    SetupCGContext(this, mCG, mCanvas);
    return mCG;
  }

  if (!mColorSpace) {
    mColorSpace = (format == SurfaceFormat::A8) ?
                  CGColorSpaceCreateDeviceGray() : CGColorSpaceCreateDeviceRGB();
  }

  if (mCG) {
    // Release the old CG context since it's no longer valid.
    CGContextRelease(mCG);
  }

  mCanvasData = aSurfaceData;
  mCGSize = size;

<<<<<<< HEAD
#if defined(MAC_OS_X_VERSION_10_6) && (MAC_OS_X_VERSION_MAX_ALLOWED >= MAC_OS_X_VERSION_10_6)
=======
  uint32_t bitmapInfo = (format == SurfaceFormat::A8) ?
                        kCGImageAlphaOnly :
                        kCGImageAlphaPremultipliedFirst | kCGBitmapByteOrder32Host;

>>>>>>> 151a3c0b
  mCG = CGBitmapContextCreateWithData(mCanvasData,
                                      mCGSize.width,
                                      mCGSize.height,
                                      8, /* bits per component */
                                      stride,
                                      mColorSpace,
                                      bitmapInfo,
                                      NULL, /* Callback when released */
                                      NULL);
#else
  mCG = CGBitmapContextCreate(mCanvasData,
                              mCGSize.width,
                              mCGSize.height,
                              8, /* bits per component */
                              stride,
                              mColorSpace,
                              kCGBitmapByteOrder32Host | kCGImageAlphaPremultipliedFirst);
#endif

  if (!mCG) {
    ReleaseBits(mCanvasData);
    NS_WARNING("Could not create bitmap around skia data\n");
    return nullptr;
  }

  CGContextSetAlpha(mCG, aOptions.mAlpha);
  CGContextSetShouldAntialias(mCG, aOptions.mAntialiasMode != AntialiasMode::NONE);
  CGContextSetShouldSmoothFonts(mCG, true);
  CGContextSetTextDrawingMode(mCG, kCGTextFill);
  CGContextSaveGState(mCG);
  SetupCGContext(this, mCG, mCanvas);
  return mCG;
}

void
DrawTargetSkia::ReturnCGContext(CGContextRef aCGContext)
{
  MOZ_ASSERT(aCGContext == mCG);
  ReleaseBits(mCanvasData);
  CGContextRestoreGState(aCGContext);
}

CGContextRef
BorrowedCGContext::BorrowCGContextFromDrawTarget(DrawTarget *aDT)
{
  MOZ_ASSERT(aDT->GetBackendType() == BackendType::SKIA);
  DrawTargetSkia* skiaDT = static_cast<DrawTargetSkia*>(aDT);
  return skiaDT->BorrowCGContext(DrawOptions());
}

void
BorrowedCGContext::ReturnCGContextToDrawTarget(DrawTarget *aDT, CGContextRef cg)
{
  MOZ_ASSERT(aDT->GetBackendType() == BackendType::SKIA);
  DrawTargetSkia* skiaDT = static_cast<DrawTargetSkia*>(aDT);
  skiaDT->ReturnCGContext(cg);
}

static void
SetFontColor(CGContextRef aCGContext, CGColorSpaceRef aColorSpace, const Pattern& aPattern)
{
  const Color& color = static_cast<const ColorPattern&>(aPattern).mColor;
  CGColorRef textColor = ColorToCGColor(aColorSpace, color);
  CGContextSetFillColorWithColor(aCGContext, textColor);
  CGColorRelease(textColor);
}

/***
 * We need this to support subpixel AA text on OS X in two cases:
 * text in DrawTargets that are not opaque and text over vibrant backgrounds.
 * Skia normally doesn't support subpixel AA text on transparent backgrounds.
 * To get around this, we have to wrap the Skia bytes with a CGContext and ask
 * CG to draw the text.
 * In vibrancy cases, we have to use a private API,
 * CGContextSetFontSmoothingBackgroundColor, which sets the expected
 * background color the text will draw onto so that CG can render the text
 * properly. After that, we have to go back and fixup the pixels
 * such that their alpha values are correct.
 */
bool
DrawTargetSkia::FillGlyphsWithCG(ScaledFont *aFont,
                                 const GlyphBuffer &aBuffer,
                                 const Pattern &aPattern,
                                 const DrawOptions &aOptions,
                                 const GlyphRenderingOptions *aRenderingOptions)
{
  MOZ_ASSERT(aFont->GetType() == FontType::MAC);
  MOZ_ASSERT(aPattern.GetType() == PatternType::COLOR);

  CGContextRef cgContext = BorrowCGContext(aOptions);
  if (!cgContext) {
    return false;
  }

  Vector<CGGlyph,32> glyphs;
  Vector<CGPoint,32> positions;
  if (!SetupCGGlyphs(cgContext, aBuffer, glyphs, positions)) {
    ReturnCGContext(cgContext);
    return false;
  }

  SetFontSmoothingBackgroundColor(cgContext, mColorSpace, aRenderingOptions);
  SetFontColor(cgContext, mColorSpace, aPattern);

  ScaledFontMac* macFont = static_cast<ScaledFontMac*>(aFont);
  if (ScaledFontMac::CTFontDrawGlyphsPtr != nullptr) {
    ScaledFontMac::CTFontDrawGlyphsPtr(macFont->mCTFont, glyphs.begin(),
                                       positions.begin(),
                                       aBuffer.mNumGlyphs, cgContext);
  } else {
    CGContextSetFont(cgContext, macFont->mFont);
    CGContextSetFontSize(cgContext, macFont->mSize);
    CGContextShowGlyphsAtPositions(cgContext, glyphs.begin(), positions.begin(),
                                   aBuffer.mNumGlyphs);
  }

  // Calculate the area of the text we just drew
  CGRect *bboxes = new CGRect[aBuffer.mNumGlyphs];
  CTFontGetBoundingRectsForGlyphs(macFont->mCTFont, kCTFontDefaultOrientation,
                                  glyphs.begin(), bboxes, aBuffer.mNumGlyphs);
  CGRect extents = ComputeGlyphsExtents(bboxes, positions.begin(), aBuffer.mNumGlyphs, 1.0f);
  delete[] bboxes;

  CGAffineTransform cgTransform = CGContextGetCTM(cgContext);
  extents = CGRectApplyAffineTransform(extents, cgTransform);

  // Have to round it out to ensure we fully cover all pixels
  Rect rect(extents.origin.x, extents.origin.y, extents.size.width, extents.size.height);
  rect.RoundOut();
  extents = CGRectMake(rect.x, rect.y, rect.width, rect.height);

  EnsureValidPremultipliedData(cgContext, extents);

  ReturnCGContext(cgContext);
  return true;
}

static bool
HasFontSmoothingBackgroundColor(const GlyphRenderingOptions* aRenderingOptions)
{
  // This should generally only be true if we have a popup context menu
  if (aRenderingOptions && aRenderingOptions->GetType() == FontType::MAC) {
    Color fontSmoothingBackgroundColor =
      static_cast<const GlyphRenderingOptionsCG*>(aRenderingOptions)->FontSmoothingBackgroundColor();
    return fontSmoothingBackgroundColor.a > 0;
  }

  return false;
}

static bool
ShouldUseCGToFillGlyphs(const GlyphRenderingOptions* aOptions, const Pattern& aPattern)
{
  return HasFontSmoothingBackgroundColor(aOptions) &&
          aPattern.GetType() == PatternType::COLOR;
}

#endif

void
DrawTargetSkia::FillGlyphs(ScaledFont *aFont,
                           const GlyphBuffer &aBuffer,
                           const Pattern &aPattern,
                           const DrawOptions &aOptions,
                           const GlyphRenderingOptions *aRenderingOptions)
{
  switch (aFont->GetType()) {
  case FontType::SKIA:
  case FontType::CAIRO:
  case FontType::FONTCONFIG:
  case FontType::MAC:
  case FontType::GDI:
  case FontType::DWRITE:
    break;
  default:
    return;
  }

  MarkChanged();

#ifdef MOZ_WIDGET_COCOA
  if (ShouldUseCGToFillGlyphs(aRenderingOptions, aPattern)) {
    if (FillGlyphsWithCG(aFont, aBuffer, aPattern, aOptions, aRenderingOptions)) {
      return;
    }
  }
#endif

  ScaledFontBase* skiaFont = static_cast<ScaledFontBase*>(aFont);
  SkTypeface* typeface = skiaFont->GetSkTypeface();
  if (!typeface) {
    return;
  }

  AutoPaintSetup paint(mCanvas.get(), aOptions, aPattern);
  paint.mPaint.setTypeface(typeface);
  paint.mPaint.setTextSize(SkFloatToScalar(skiaFont->mSize));
  paint.mPaint.setTextEncoding(SkPaint::kGlyphID_TextEncoding);

  bool shouldLCDRenderText = ShouldLCDRenderText(aFont->GetType(), aOptions.mAntialiasMode);
  paint.mPaint.setLCDRenderText(shouldLCDRenderText);

  bool useSubpixelText = true;

  switch (aFont->GetType()) {
  case FontType::SKIA:
  case FontType::CAIRO:
  case FontType::FONTCONFIG:
    // SkFontHost_cairo does not support subpixel text positioning,
    // so only enable it for other font hosts.
    useSubpixelText = false;
    break;
  case FontType::MAC:
    if (aOptions.mAntialiasMode == AntialiasMode::GRAY) {
      // Normally, Skia enables LCD FontSmoothing which creates thicker fonts
      // and also enables subpixel AA. CoreGraphics without font smoothing
      // explicitly creates thinner fonts and grayscale AA.
      // CoreGraphics doesn't support a configuration that produces thicker
      // fonts with grayscale AA as LCD Font Smoothing enables or disables both.
      // However, Skia supports it by enabling font smoothing (producing subpixel AA)
      // and converts it to grayscale AA. Since Skia doesn't support subpixel AA on
      // transparent backgrounds, we still want font smoothing for the thicker fonts,
      // even if it is grayscale AA.
      //
      // With explicit Grayscale AA (from -moz-osx-font-smoothing:grayscale),
      // we want to have grayscale AA with no smoothing at all. This means
      // disabling the LCD font smoothing behaviour.
      // To accomplish this we have to explicitly disable hinting,
      // and disable LCDRenderText.
      paint.mPaint.setHinting(SkPaint::kNo_Hinting);
    }
    break;
  case FontType::GDI:
    if (!shouldLCDRenderText) {
      // If we have non LCD GDI text, Cairo currently always uses cleartype fonts and
      // converts them to grayscale. Force Skia to do the same, otherwise we use
      // GDI fonts with the ANTIALIASED_QUALITY which is generally bolder than
      // Cleartype fonts.
      paint.mPaint.setFlags(paint.mPaint.getFlags() | SkPaint::kGenA8FromLCD_Flag);
    }
    break;
  default:
    break;
  }

  paint.mPaint.setSubpixelText(useSubpixelText);

  std::vector<uint16_t> indices;
  std::vector<SkPoint> offsets;
  indices.resize(aBuffer.mNumGlyphs);
  offsets.resize(aBuffer.mNumGlyphs);

  for (unsigned int i = 0; i < aBuffer.mNumGlyphs; i++) {
    indices[i] = aBuffer.mGlyphs[i].mIndex;
    offsets[i].fX = SkFloatToScalar(aBuffer.mGlyphs[i].mPosition.x);
    offsets[i].fY = SkFloatToScalar(aBuffer.mGlyphs[i].mPosition.y);
  }

  mCanvas->drawPosText(&indices.front(), aBuffer.mNumGlyphs*2, &offsets.front(), paint.mPaint);
}

void
DrawTargetSkia::Mask(const Pattern &aSource,
                     const Pattern &aMask,
                     const DrawOptions &aOptions)
{
  MarkChanged();
  AutoPaintSetup paint(mCanvas.get(), aOptions, aSource);

  SkPaint maskPaint;
  SetPaintPattern(maskPaint, aMask);

  SkLayerRasterizer::Builder builder;
  builder.addLayer(maskPaint);
  sk_sp<SkLayerRasterizer> raster(builder.detach());
  paint.mPaint.setRasterizer(raster);

  mCanvas->drawPaint(paint.mPaint);
}

void
DrawTargetSkia::MaskSurface(const Pattern &aSource,
                            SourceSurface *aMask,
                            Point aOffset,
                            const DrawOptions &aOptions)
{
  MarkChanged();
  AutoPaintSetup paint(mCanvas.get(), aOptions, aSource);

  SkBitmap bitmap = GetBitmapForSurface(aMask);
  if (bitmap.colorType() != kAlpha_8_SkColorType &&
      !bitmap.extractAlpha(&bitmap)) {
    gfxDebug() << *this << ": MaskSurface() failed to extract alpha for mask";
    return;
  }

  if (aOffset != Point(0, 0) &&
      paint.mPaint.getShader()) {
    SkMatrix transform;
    transform.setTranslate(PointToSkPoint(-aOffset));
    sk_sp<SkShader> matrixShader = paint.mPaint.getShader()->makeWithLocalMatrix(transform);
    paint.mPaint.setShader(matrixShader);
  }

  mCanvas->drawBitmap(bitmap, aOffset.x, aOffset.y, &paint.mPaint);
}

bool
DrawTarget::Draw3DTransformedSurface(SourceSurface* aSurface, const Matrix4x4& aMatrix)
{
  // Composite the 3D transform with the DT's transform.
  Matrix4x4 fullMat = aMatrix * Matrix4x4::From2D(mTransform);
  if (fullMat.IsSingular()) {
    return false;
  }
  // Transform the surface bounds and clip to this DT.
  IntRect xformBounds =
    RoundedOut(
      fullMat.TransformAndClipBounds(Rect(Point(0, 0), Size(aSurface->GetSize())),
                                     Rect(Point(0, 0), Size(GetSize()))));
  if (xformBounds.IsEmpty()) {
    return true;
  }
  // Offset the matrix by the transformed origin.
  fullMat.PostTranslate(-xformBounds.x, -xformBounds.y, 0);

  // Read in the source data.
  SkBitmap srcBitmap = GetBitmapForSurface(aSurface);

  // Set up an intermediate destination surface only the size of the transformed bounds.
  // Try to pass through the source's format unmodified in both the BGRA and ARGB cases.
  RefPtr<DataSourceSurface> dstSurf =
    Factory::CreateDataSourceSurface(xformBounds.Size(),
                                     srcBitmap.alphaType() == kPremul_SkAlphaType ?
                                       aSurface->GetFormat() : SurfaceFormat::A8R8G8B8_UINT32,
                                     true);
  if (!dstSurf) {
    return false;
  }
  SkAutoTUnref<SkCanvas> dstCanvas(
    SkCanvas::NewRasterDirect(
      SkImageInfo::Make(xformBounds.width, xformBounds.height,
                        srcBitmap.alphaType() == kPremul_SkAlphaType ?
                          srcBitmap.colorType() : kBGRA_8888_SkColorType,
                        kPremul_SkAlphaType),
      dstSurf->GetData(), dstSurf->Stride()));
  if (!dstCanvas) {
    return false;
  }

  // Do the transform.
  SkPaint paint;
  paint.setAntiAlias(true);
  paint.setFilterQuality(kLow_SkFilterQuality);
  paint.setXfermodeMode(SkXfermode::kSrc_Mode);

  SkMatrix xform;
  GfxMatrixToSkiaMatrix(fullMat, xform);
  dstCanvas->setMatrix(xform);

  dstCanvas->drawBitmap(srcBitmap, 0, 0, &paint);
  dstCanvas->flush();

  // Temporarily reset the DT's transform, since it has already been composed above.
  Matrix origTransform = mTransform;
  SetTransform(Matrix());

  // Draw the transformed surface within the transformed bounds.
  DrawSurface(dstSurf, Rect(xformBounds), Rect(Point(0, 0), Size(xformBounds.Size())));

  SetTransform(origTransform);

  return true;
}

bool
DrawTargetSkia::Draw3DTransformedSurface(SourceSurface* aSurface, const Matrix4x4& aMatrix)
{
  if (aMatrix.IsSingular()) {
    return false;
  }

  MarkChanged();

  SkBitmap bitmap = GetBitmapForSurface(aSurface);

  mCanvas->save();

  SkPaint paint;
  paint.setAntiAlias(true);
  paint.setFilterQuality(kLow_SkFilterQuality);

  SkMatrix xform;
  GfxMatrixToSkiaMatrix(aMatrix, xform);
  mCanvas->concat(xform);

  mCanvas->drawBitmap(bitmap, 0, 0, &paint);

  mCanvas->restore();

  return true;
}

already_AddRefed<SourceSurface>
DrawTargetSkia::CreateSourceSurfaceFromData(unsigned char *aData,
                                            const IntSize &aSize,
                                            int32_t aStride,
                                            SurfaceFormat aFormat) const
{
  RefPtr<SourceSurfaceSkia> newSurf = new SourceSurfaceSkia();

  if (!newSurf->InitFromData(aData, aSize, aStride, aFormat)) {
    gfxDebug() << *this << ": Failure to create source surface from data. Size: " << aSize;
    return nullptr;
  }

  return newSurf.forget();
}

already_AddRefed<DrawTarget>
DrawTargetSkia::CreateSimilarDrawTarget(const IntSize &aSize, SurfaceFormat aFormat) const
{
  RefPtr<DrawTargetSkia> target = new DrawTargetSkia();
#ifdef USE_SKIA_GPU
  if (UsingSkiaGPU()) {
    // Try to create a GPU draw target first if we're currently using the GPU.
    // Mark the DT as cached so that shadow DTs, extracted subrects, and similar can be reused.
    if (target->InitWithGrContext(mGrContext.get(), aSize, aFormat, true)) {
      return target.forget();
    }
    // Otherwise, just fall back to a software draw target.
  }
#endif
  if (!target->Init(aSize, aFormat)) {
    return nullptr;
  }
  return target.forget();
}

bool
DrawTargetSkia::UsingSkiaGPU() const
{
#ifdef USE_SKIA_GPU
  return !!mGrContext;
#else
  return false;
#endif
}

#ifdef USE_SKIA_GPU
already_AddRefed<SourceSurface>
DrawTargetSkia::OptimizeGPUSourceSurface(SourceSurface *aSurface) const
{
  // Check if the underlying SkBitmap already has an associated GrTexture.
  if (aSurface->GetType() == SurfaceType::SKIA &&
      static_cast<SourceSurfaceSkia*>(aSurface)->GetBitmap().getTexture()) {
    RefPtr<SourceSurface> surface(aSurface);
    return surface.forget();
  }

  SkBitmap bitmap = GetBitmapForSurface(aSurface);

  // Upload the SkBitmap to a GrTexture otherwise.
  SkAutoTUnref<GrTexture> texture(
      GrRefCachedBitmapTexture(mGrContext.get(), bitmap, GrTextureParams::ClampBilerp()));

  if (texture) {
    // Create a new SourceSurfaceSkia whose SkBitmap contains the GrTexture.
    RefPtr<SourceSurfaceSkia> surface = new SourceSurfaceSkia();
    if (surface->InitFromGrTexture(texture, aSurface->GetSize(), aSurface->GetFormat())) {
      return surface.forget();
    }
  }

  // The data was too big to fit in a GrTexture.
  if (aSurface->GetType() == SurfaceType::SKIA) {
    // It is already a Skia source surface, so just reuse it as-is.
    RefPtr<SourceSurface> surface(aSurface);
    return surface.forget();
  }

  // Wrap it in a Skia source surface so that can do tiled uploads on-demand.
  RefPtr<SourceSurfaceSkia> surface = new SourceSurfaceSkia();
  surface->InitFromBitmap(bitmap);
  return surface.forget();
}
#endif

already_AddRefed<SourceSurface>
DrawTargetSkia::OptimizeSourceSurfaceForUnknownAlpha(SourceSurface *aSurface) const
{
#ifdef USE_SKIA_GPU
  if (UsingSkiaGPU()) {
    return OptimizeGPUSourceSurface(aSurface);
  }
#endif

  if (aSurface->GetType() == SurfaceType::SKIA) {
    RefPtr<SourceSurface> surface(aSurface);
    return surface.forget();
  }

  RefPtr<DataSourceSurface> dataSurface = aSurface->GetDataSurface();

  // For plugins, GDI can sometimes just write 0 to the alpha channel
  // even for RGBX formats. In this case, we have to manually write
  // the alpha channel to make Skia happy with RGBX and in case GDI
  // writes some bad data. Luckily, this only happens on plugins.
  WriteRGBXFormat(dataSurface->GetData(), dataSurface->GetSize(),
                  dataSurface->Stride(), dataSurface->GetFormat());
  return dataSurface.forget();
}

already_AddRefed<SourceSurface>
DrawTargetSkia::OptimizeSourceSurface(SourceSurface *aSurface) const
{
#ifdef USE_SKIA_GPU
  if (UsingSkiaGPU()) {
    return OptimizeGPUSourceSurface(aSurface);
  }
#endif

  if (aSurface->GetType() == SurfaceType::SKIA) {
    RefPtr<SourceSurface> surface(aSurface);
    return surface.forget();
  }

  // If we're not using skia-gl then drawing doesn't require any
  // uploading, so any data surface is fine. Call GetDataSurface
  // to trigger any required readback so that it only happens
  // once.
  RefPtr<DataSourceSurface> dataSurface = aSurface->GetDataSurface();
  MOZ_ASSERT(VerifyRGBXFormat(dataSurface->GetData(), dataSurface->GetSize(),
                              dataSurface->Stride(), dataSurface->GetFormat()));
  return dataSurface.forget();
}

already_AddRefed<SourceSurface>
DrawTargetSkia::CreateSourceSurfaceFromNativeSurface(const NativeSurface &aSurface) const
{
#if USE_SKIA_GPU
  if (aSurface.mType == NativeSurfaceType::OPENGL_TEXTURE && UsingSkiaGPU()) {
    // Wrap the OpenGL texture id in a Skia texture handle.
    GrBackendTextureDesc texDesc;
    texDesc.fWidth = aSurface.mSize.width;
    texDesc.fHeight = aSurface.mSize.height;
    texDesc.fOrigin = kTopLeft_GrSurfaceOrigin;
    texDesc.fConfig = GfxFormatToGrConfig(aSurface.mFormat);

    GrGLTextureInfo texInfo;
    texInfo.fTarget = LOCAL_GL_TEXTURE_2D;
    texInfo.fID = (GrGLuint)(uintptr_t)aSurface.mSurface;
    texDesc.fTextureHandle = reinterpret_cast<GrBackendObject>(&texInfo);

    SkAutoTUnref<GrTexture> texture(mGrContext->textureProvider()->wrapBackendTexture(texDesc, kAdopt_GrWrapOwnership));

    RefPtr<SourceSurfaceSkia> newSurf = new SourceSurfaceSkia();
    if (newSurf->InitFromGrTexture(texture, aSurface.mSize, aSurface.mFormat)) {
      return newSurf.forget();
    }
    return nullptr;
  }
#endif

  return nullptr;
}

void
DrawTargetSkia::CopySurface(SourceSurface *aSurface,
                            const IntRect& aSourceRect,
                            const IntPoint &aDestination)
{
  if (aSurface->GetType() != SurfaceType::SKIA && aSurface->GetType() != SurfaceType::DATA) {
    return;
  }

  MarkChanged();

  SkBitmap bitmap = GetBitmapForSurface(aSurface);

  mCanvas->save();
  mCanvas->setMatrix(SkMatrix::MakeTrans(SkIntToScalar(aDestination.x), SkIntToScalar(aDestination.y)));
  mCanvas->clipRect(SkRect::MakeIWH(aSourceRect.width, aSourceRect.height), SkRegion::kReplace_Op);

  SkPaint paint;
  if (!bitmap.isOpaque()) {
    // Keep the xfermode as SOURCE_OVER for opaque bitmaps
    // http://code.google.com/p/skia/issues/detail?id=628
    paint.setXfermodeMode(SkXfermode::kSrc_Mode);
  }
  // drawBitmap with A8 bitmaps ends up doing a mask operation
  // so we need to clear before
  if (bitmap.colorType() == kAlpha_8_SkColorType) {
    mCanvas->clear(SK_ColorTRANSPARENT);
  }
  mCanvas->drawBitmap(bitmap, -SkIntToScalar(aSourceRect.x), -SkIntToScalar(aSourceRect.y), &paint);
  mCanvas->restore();
}

bool
DrawTargetSkia::Init(const IntSize &aSize, SurfaceFormat aFormat)
{
  if (size_t(std::max(aSize.width, aSize.height)) > GetMaxSurfaceSize()) {
    return false;
  }

  // we need to have surfaces that have a stride aligned to 4 for interop with cairo
  int stride = (BytesPerPixel(aFormat)*aSize.width + (4-1)) & -4;

  SkBitmap bitmap;
  bitmap.setInfo(MakeSkiaImageInfo(aSize, aFormat), stride);
  if (!bitmap.tryAllocPixels()) {
    return false;
  }

  SkColor clearColor = (aFormat == SurfaceFormat::B8G8R8X8) ? SK_ColorBLACK : SK_ColorTRANSPARENT;
  bitmap.eraseColor(clearColor);

  mCanvas.adopt(new SkCanvas(bitmap));
  mSize = aSize;

  mFormat = aFormat;
  return true;
}

#ifdef USE_SKIA_GPU
/** Indicating a DT should be cached means that space will be reserved in Skia's cache
 * for the render target at creation time, with any unused resources exceeding the cache
 * limits being purged. When the DT is freed, it will then be guaranteed to be kept around
 * for subsequent allocations until it gets incidentally purged.
 *
 * If it is not marked as cached, no space will be purged to make room for the render
 * target in the cache. When the DT is freed, If there is space within the resource limits
 * it may be added to the cache, otherwise it will be freed immediately if the cache is
 * already full.
 *
 * If you want to ensure that the resources will be kept around for reuse, it is better
 * to mark them as cached. Such resources should be short-lived to ensure they don't
 * permanently tie up cache resource limits. Long-lived resources should generally be
 * left as uncached.
 *
 * In neither case will cache resource limits affect whether the resource allocation
 * succeeds. The amount of in-use GPU resources is allowed to exceed the size of the cache.
 * Thus, only hard GPU out-of-memory conditions will cause resource allocation to fail.
 */
bool
DrawTargetSkia::InitWithGrContext(GrContext* aGrContext,
                                  const IntSize &aSize,
                                  SurfaceFormat aFormat,
                                  bool aCached)
{
  MOZ_ASSERT(aGrContext, "null GrContext");

  if (size_t(std::max(aSize.width, aSize.height)) > GetMaxSurfaceSize()) {
    return false;
  }

  // Create a GPU rendertarget/texture using the supplied GrContext.
  // NewRenderTarget also implicitly clears the underlying texture on creation.
  sk_sp<SkSurface> gpuSurface =
    SkSurface::MakeRenderTarget(aGrContext,
                                SkBudgeted(aCached),
                                MakeSkiaImageInfo(aSize, aFormat));
  if (!gpuSurface) {
    return false;
  }

  mGrContext = aGrContext;
  mSize = aSize;
  mFormat = aFormat;

  mCanvas = gpuSurface->getCanvas();

  return true;
}

#endif

void
DrawTargetSkia::Init(unsigned char* aData, const IntSize &aSize, int32_t aStride, SurfaceFormat aFormat, bool aUninitialized)
{
  MOZ_ASSERT((aFormat != SurfaceFormat::B8G8R8X8) ||
              aUninitialized || VerifyRGBXFormat(aData, aSize, aStride, aFormat));

  SkBitmap bitmap;
  bitmap.setInfo(MakeSkiaImageInfo(aSize, aFormat), aStride);
  bitmap.setPixels(aData);

  mCanvas.adopt(new SkCanvas(bitmap));

  mSize = aSize;
  mFormat = aFormat;
}

void
DrawTargetSkia::SetTransform(const Matrix& aTransform)
{
  SkMatrix mat;
  GfxMatrixToSkiaMatrix(aTransform, mat);
  mCanvas->setMatrix(mat);
  mTransform = aTransform;
}

void*
DrawTargetSkia::GetNativeSurface(NativeSurfaceType aType)
{
#ifdef USE_SKIA_GPU
  if (aType == NativeSurfaceType::OPENGL_TEXTURE) {
    // Get the current texture backing the GPU device.
    // Beware - this texture is only guaranteed to valid after a draw target flush.
    GrRenderTarget* rt = mCanvas->getDevice()->accessRenderTarget();
    if (rt) {
      GrTexture* tex = rt->asTexture();
      if (tex) {
        return (void*)(uintptr_t)reinterpret_cast<GrGLTextureInfo *>(tex->getTextureHandle())->fID;
      }
    }
  }
#endif
  return nullptr;
}


already_AddRefed<PathBuilder>
DrawTargetSkia::CreatePathBuilder(FillRule aFillRule) const
{
  return MakeAndAddRef<PathBuilderSkia>(aFillRule);
}

void
DrawTargetSkia::ClearRect(const Rect &aRect)
{
  MarkChanged();
  mCanvas->save();
  mCanvas->clipRect(RectToSkRect(aRect), SkRegion::kIntersect_Op, true);
  SkColor clearColor = (mFormat == SurfaceFormat::B8G8R8X8) ? SK_ColorBLACK : SK_ColorTRANSPARENT;
  mCanvas->clear(clearColor);
  mCanvas->restore();
}

void
DrawTargetSkia::PushClip(const Path *aPath)
{
  if (aPath->GetBackendType() != BackendType::SKIA) {
    return;
  }

  const PathSkia *skiaPath = static_cast<const PathSkia*>(aPath);
  mCanvas->save();
  mCanvas->clipPath(skiaPath->GetPath(), SkRegion::kIntersect_Op, true);
}

void
DrawTargetSkia::PushClipRect(const Rect& aRect)
{
  SkRect rect = RectToSkRect(aRect);

  mCanvas->save();
  mCanvas->clipRect(rect, SkRegion::kIntersect_Op, true);
}

void
DrawTargetSkia::PopClip()
{
  mCanvas->restore();
}

// Image filter that just passes the source through to the result unmodified.
class CopyLayerImageFilter : public SkImageFilter
{
public:
  CopyLayerImageFilter()
    : SkImageFilter(0, nullptr)
  {}

  virtual bool onFilterImageDeprecated(Proxy*, const SkBitmap& src, const Context&,
                                       SkBitmap* result, SkIPoint* offset) const override {
    *result = src;
    offset->set(0, 0);
    return true;
  }

  SK_TO_STRING_OVERRIDE()
  SK_DECLARE_PUBLIC_FLATTENABLE_DESERIALIZATION_PROCS(CopyLayerImageFilter)
};

sk_sp<SkFlattenable>
CopyLayerImageFilter::CreateProc(SkReadBuffer& buffer)
{
  SK_IMAGEFILTER_UNFLATTEN_COMMON(common, 0);
  return sk_make_sp<CopyLayerImageFilter>();
}

#ifndef SK_IGNORE_TO_STRING
void
CopyLayerImageFilter::toString(SkString* str) const
{
  str->append("CopyLayerImageFilter: ()");
}
#endif

void
DrawTargetSkia::PushLayer(bool aOpaque, Float aOpacity, SourceSurface* aMask,
                          const Matrix& aMaskTransform, const IntRect& aBounds,
                          bool aCopyBackground)
{
  PushedLayer layer(GetPermitSubpixelAA(), aOpaque, aOpacity, aMask, aMaskTransform);
  mPushedLayers.push_back(layer);

  SkPaint paint;

  // If we have a mask, set the opacity to 0 so that SkCanvas::restore skips
  // implicitly drawing the layer so that we can properly mask it in PopLayer.
  paint.setAlpha(aMask ? 0 : ColorFloatToByte(aOpacity));

  SkRect bounds = IntRectToSkRect(aBounds);

  SkAutoTUnref<SkImageFilter> backdrop(aCopyBackground ? new CopyLayerImageFilter : nullptr);

  SkCanvas::SaveLayerRec saveRec(aBounds.IsEmpty() ? nullptr : &bounds,
                                 &paint,
                                 backdrop.get(),
                                 aOpaque ? SkCanvas::kIsOpaque_SaveLayerFlag : 0);

  mCanvas->saveLayer(saveRec);

  SetPermitSubpixelAA(aOpaque);

#ifdef MOZ_WIDGET_COCOA
  CGContextRelease(mCG);
  mCG = nullptr;
#endif
}

void
DrawTargetSkia::PopLayer()
{
  MarkChanged();

  MOZ_ASSERT(mPushedLayers.size());
  const PushedLayer& layer = mPushedLayers.back();

  if (layer.mMask) {
    // If we have a mask, take a reference to the layer's bitmap device so that
    // we can mask it ourselves. This assumes we forced SkCanvas::restore to
    // skip implicitly drawing the layer.
    SkAutoTUnref<SkBaseDevice> layerDevice(SkSafeRef(mCanvas->getTopDevice()));
    SkIRect layerBounds = layerDevice->getGlobalBounds();
    SkBitmap layerBitmap = layerDevice->accessBitmap(false);

    // Restore the background with the layer's device left alive.
    mCanvas->restore();

    SkPaint paint;
    paint.setAlpha(ColorFloatToByte(layer.mOpacity));

    SkMatrix maskMat, layerMat;
    // Get the total transform affecting the mask, considering its pattern
    // transform and the current canvas transform.
    GfxMatrixToSkiaMatrix(layer.mMaskTransform, maskMat);
    maskMat.postConcat(mCanvas->getTotalMatrix());
    if (!maskMat.invert(&layerMat)) {
      gfxDebug() << *this << ": PopLayer() failed to invert mask transform";
    } else {
      // The layer should not be affected by the current canvas transform,
      // even though the mask is. So first we use the inverse of the transform
      // affecting the mask, then add back on the layer's origin.
      layerMat.preTranslate(layerBounds.x(), layerBounds.y());
      sk_sp<SkShader> shader = SkShader::MakeBitmapShader(layerBitmap,
                                                          SkShader::kClamp_TileMode,
                                                          SkShader::kClamp_TileMode,
                                                          &layerMat);
      paint.setShader(shader);

      SkBitmap mask = GetBitmapForSurface(layer.mMask);
      if (mask.colorType() != kAlpha_8_SkColorType &&
          !mask.extractAlpha(&mask)) {
        gfxDebug() << *this << ": PopLayer() failed to extract alpha for mask";
      } else {
        mCanvas->save();

        // The layer may be smaller than the canvas size, so make sure drawing is
        // clipped to within the bounds of the layer.
        mCanvas->resetMatrix();
        mCanvas->clipRect(SkRect::Make(layerBounds));

        mCanvas->setMatrix(maskMat);
        mCanvas->drawBitmap(mask, 0, 0, &paint);

        mCanvas->restore();
      }
    }
  } else {
    mCanvas->restore();
  }

  SetPermitSubpixelAA(layer.mOldPermitSubpixelAA);

  mPushedLayers.pop_back();

#ifdef MOZ_WIDGET_COCOA
  CGContextRelease(mCG);
  mCG = nullptr;
#endif
}

already_AddRefed<GradientStops>
DrawTargetSkia::CreateGradientStops(GradientStop *aStops, uint32_t aNumStops, ExtendMode aExtendMode) const
{
  std::vector<GradientStop> stops;
  stops.resize(aNumStops);
  for (uint32_t i = 0; i < aNumStops; i++) {
    stops[i] = aStops[i];
  }
  std::stable_sort(stops.begin(), stops.end());

  return MakeAndAddRef<GradientStopsSkia>(stops, aNumStops, aExtendMode);
}

already_AddRefed<FilterNode>
DrawTargetSkia::CreateFilter(FilterType aType)
{
  return FilterNodeSoftware::Create(aType);
}

void
DrawTargetSkia::MarkChanged()
{
  if (mSnapshot) {
    mSnapshot->DrawTargetWillChange();
    mSnapshot = nullptr;
  }
}

void
DrawTargetSkia::SnapshotDestroyed()
{
  mSnapshot = nullptr;
}

} // namespace gfx
} // namespace mozilla<|MERGE_RESOLUTION|>--- conflicted
+++ resolved
@@ -959,14 +959,6 @@
   mCanvasData = aSurfaceData;
   mCGSize = size;
 
-<<<<<<< HEAD
-#if defined(MAC_OS_X_VERSION_10_6) && (MAC_OS_X_VERSION_MAX_ALLOWED >= MAC_OS_X_VERSION_10_6)
-=======
-  uint32_t bitmapInfo = (format == SurfaceFormat::A8) ?
-                        kCGImageAlphaOnly :
-                        kCGImageAlphaPremultipliedFirst | kCGBitmapByteOrder32Host;
-
->>>>>>> 151a3c0b
   mCG = CGBitmapContextCreateWithData(mCanvasData,
                                       mCGSize.width,
                                       mCGSize.height,
