/* Any copyright is dedicated to the Public Domain.
 * http://creativecommons.org/publicdomain/zero/1.0/
 */

const TESTROOT = "http://example.com/browser/toolkit/mozapps/extensions/test/xpinstall/";
const TESTROOT2 = "http://example.org/browser/toolkit/mozapps/extensions/test/xpinstall/";
const SECUREROOT = "https://example.com/browser/toolkit/mozapps/extensions/test/xpinstall/";
const XPINSTALL_URL = "chrome://mozapps/content/xpinstall/xpinstallConfirm.xul";
const PREF_INSTALL_REQUIREBUILTINCERTS = "extensions.install.requireBuiltInCerts";
const PROGRESS_NOTIFICATION = "addon-progress";

var rootDir = getRootDirectory(gTestPath);
var path = rootDir.split('/');
var chromeName = path[0] + '//' + path[2];
var croot = chromeName + "/content/browser/toolkit/mozapps/extensions/test/xpinstall/";
var jar = getJar(croot);
if (jar) {
  var tmpdir = extractJarToTmp(jar);
  croot = 'file://' + tmpdir.path + '/';
}
const CHROMEROOT = croot;

var gApp = document.getElementById("bundle_brand").getString("brandShortName");
var gVersion = Services.appinfo.version;

function get_observer_topic(aNotificationId) {
  let topic = aNotificationId;
  if (topic == "xpinstall-disabled")
    topic = "addon-install-disabled";
  else if (topic == "addon-progress")
    topic = "addon-install-started";
  else if (topic == "addon-install-restart")
    topic = "addon-install-complete";
  return topic;
}

function wait_for_progress_notification(aCallback, aExpectedCount = 1) {
  wait_for_notification(PROGRESS_NOTIFICATION, aCallback, aExpectedCount, "popupshowing");
}

function wait_for_notification(aId, aCallback, aExpectedCount = 1, aEvent = "popupshown") {
  info("Waiting for " + aId + " notification");

  let topic = get_observer_topic(aId);
  function observer(aSubject, aTopic, aData) {
    // Ignore the progress notification unless that is the notification we want
    if (aId != PROGRESS_NOTIFICATION &&
        aTopic == get_observer_topic(PROGRESS_NOTIFICATION))
      return;

    Services.obs.removeObserver(observer, topic);

    if (PopupNotifications.isPanelOpen)
      executeSoon(verify);
    else
      PopupNotifications.panel.addEventListener(aEvent, event_listener);
  }

  function event_listener() {
    // Ignore the progress notification unless that is the notification we want
    if (aId != PROGRESS_NOTIFICATION &&
        PopupNotifications.panel.childNodes[0].id == PROGRESS_NOTIFICATION + "-notification")
      return;

    PopupNotifications.panel.removeEventListener(aEvent, event_listener);

    verify();
  }

  function verify() {
    info("Saw a notification");
    ok(PopupNotifications.isPanelOpen, "Panel should be open");
    is(PopupNotifications.panel.childNodes.length, aExpectedCount, "Should be the right number of notifications");
    if (PopupNotifications.panel.childNodes.length) {
      let nodes = Array.from(PopupNotifications.panel.childNodes);
      let notification = nodes.find(n => n.id == aId + "-notification");
      ok(notification, "Should have seen the right notification");
    }
    aCallback(PopupNotifications.panel);
  }

  Services.obs.addObserver(observer, topic, false);
}

function wait_for_notification_close(aCallback) {
  info("Waiting for notification to close");
  PopupNotifications.panel.addEventListener("popuphidden", function() {
    PopupNotifications.panel.removeEventListener("popuphidden", arguments.callee, false);
    aCallback();
  }, false);
}

function wait_for_install_dialog(aCallback) {
  if (Preferences.get("xpinstall.customConfirmationUI", false)) {
    wait_for_notification("addon-install-confirmation", function(aPanel) {
      aCallback();
    });
    return;
  }

  info("Waiting for install dialog");

  Services.wm.addListener({
    onOpenWindow: function(aXULWindow) {
      info("Install dialog opened, waiting for focus");
      Services.wm.removeListener(this);

      var domwindow = aXULWindow.QueryInterface(Ci.nsIInterfaceRequestor)
                                .getInterface(Ci.nsIDOMWindow);
      waitForFocus(function() {
        info("Saw install dialog");
        is(domwindow.document.location.href, XPINSTALL_URL, "Should have seen the right window open");

        // Override the countdown timer on the accept button
        var button = domwindow.document.documentElement.getButton("accept");
        button.disabled = false;

        aCallback();
      }, domwindow);
    },

    onCloseWindow: function(aXULWindow) {
    },

    onWindowTitleChange: function(aXULWindow, aNewTitle) {
    }
  });
}

function accept_install_dialog() {
  if (Preferences.get("xpinstall.customConfirmationUI", false)) {
    document.getElementById("addon-install-confirmation-accept").click();
  } else {
    let win = Services.wm.getMostRecentWindow("Addons:Install");
    win.document.documentElement.acceptDialog();
  }
}

function cancel_install_dialog() {
  if (Preferences.get("xpinstall.customConfirmationUI", false)) {
    document.getElementById("addon-install-confirmation-cancel").click();
  } else {
    let win = Services.wm.getMostRecentWindow("Addons:Install");
    win.document.documentElement.cancelDialog();
  }
}

function wait_for_single_notification(aCallback) {
  function inner_waiter() {
    info("Waiting for single notification");
    // Notification should never close while we wait
    ok(PopupNotifications.isPanelOpen, "Notification should still be open");
    if (PopupNotifications.panel.childNodes.length == 2) {
      executeSoon(inner_waiter);
      return;
    }

    aCallback();
  }

  executeSoon(inner_waiter);
}

function setup_redirect(aSettings) {
  var url = "https://example.com/browser/toolkit/mozapps/extensions/test/xpinstall/redirect.sjs?mode=setup";
  for (var name in aSettings) {
    url += "&" + name + "=" + aSettings[name];
  }

  var req = new XMLHttpRequest();
  req.open("GET", url, false);
  req.send(null);
}

var TESTS = [
function test_disabled_install() {
  Services.prefs.setBoolPref("xpinstall.enabled", false);

  // Wait for the disabled notification
  wait_for_notification("xpinstall-disabled", function(aPanel) {
    let notification = aPanel.childNodes[0];
    is(notification.button.label, "Enable", "Should have seen the right button");
    is(notification.getAttribute("label"),
       "Software installation is currently disabled. Click Enable and try again.");

    wait_for_notification_close(function() {
      try {
        ok(Services.prefs.getBoolPref("xpinstall.enabled"), "Installation should be enabled");
      }
      catch (e) {
        ok(false, "xpinstall.enabled should be set");
      }

      gBrowser.removeTab(gBrowser.selectedTab);

      AddonManager.getAllInstalls(function(aInstalls) {
        is(aInstalls.length, 0, "Shouldn't be any pending installs");

        runNextTest();
      });
    });

    // Click on Enable
    EventUtils.synthesizeMouseAtCenter(notification.button, {});
  });

  var triggers = encodeURIComponent(JSON.stringify({
    "XPI": "unsigned.xpi"
  }));
  gBrowser.selectedTab = gBrowser.addTab();
  gBrowser.loadURI(TESTROOT + "installtrigger.html?" + triggers);
},

function test_blocked_install() {
  // Wait for the blocked notification
  wait_for_notification("addon-install-blocked", function(aPanel) {
    let notification = aPanel.childNodes[0];
    is(notification.button.label, "Allow", "Should have seen the right button");
    is(notification.getAttribute("origin"), "example.com",
       "Should have seen the right origin host");
    is(notification.getAttribute("label"),
       gApp + " prevented this site from asking you to install software on your computer.",
       "Should have seen the right message");

    // Wait for the install confirmation dialog
    wait_for_install_dialog(function() {
      // Wait for the complete notification
      wait_for_notification("addon-install-restart", function(aPanel) {
        let notification = aPanel.childNodes[0];
        is(notification.button.label, "Restart Now", "Should have seen the right button");
        is(notification.getAttribute("label"),
           "XPI Test will be installed after you restart " + gApp + ".",
           "Should have seen the right message");

        AddonManager.getAllInstalls(function(aInstalls) {
        is(aInstalls.length, 1, "Should be one pending install");
          aInstalls[0].cancel();

          wait_for_notification_close(runNextTest);
          gBrowser.removeTab(gBrowser.selectedTab);
        });
      });

      accept_install_dialog();
    });

    // Click on Allow
    EventUtils.synthesizeMouse(notification.button, 20, 10, {});

    // Notification should have changed to progress notification
    ok(PopupNotifications.isPanelOpen, "Notification should still be open");
    notification = aPanel.childNodes[0];
    is(notification.id, "addon-progress-notification", "Should have seen the progress notification");
  });

  var triggers = encodeURIComponent(JSON.stringify({
    "XPI": "unsigned.xpi"
  }));
  gBrowser.selectedTab = gBrowser.addTab();
  gBrowser.loadURI(TESTROOT + "installtrigger.html?" + triggers);
},

function test_whitelisted_install() {
  // Wait for the progress notification
  wait_for_progress_notification(function(aPanel) {
    gBrowser.selectedTab = originalTab;

    // Wait for the install confirmation dialog
    wait_for_install_dialog(function() {
      is(gBrowser.selectedTab, tab,
         "tab selected in response to the addon-install-confirmation notification");

      // Wait for the complete notification
      wait_for_notification("addon-install-restart", function(aPanel) {
        let notification = aPanel.childNodes[0];
        is(notification.button.label, "Restart Now", "Should have seen the right button");
        is(notification.getAttribute("label"),
           "XPI Test will be installed after you restart " + gApp + ".",
           "Should have seen the right message");

        AddonManager.getAllInstalls(function(aInstalls) {
          is(aInstalls.length, 1, "Should be one pending install");
          aInstalls[0].cancel();

          Services.perms.remove(makeURI("http://example.com/"), "install");
          wait_for_notification_close(runNextTest);
          gBrowser.removeTab(gBrowser.selectedTab);
        });
      });

      accept_install_dialog();
    });
  });

  var pm = Services.perms;
  pm.add(makeURI("http://example.com/"), "install", pm.ALLOW_ACTION);

  var triggers = encodeURIComponent(JSON.stringify({
    "XPI": "unsigned.xpi"
  }));
  let originalTab = gBrowser.selectedTab;
  let tab = gBrowser.addTab();
  gBrowser.selectedTab = tab;
  gBrowser.loadURI(TESTROOT + "installtrigger.html?" + triggers);
},

function test_failed_download() {
  // Wait for the progress notification
  wait_for_progress_notification(function(aPanel) {
    // Wait for the failed notification
    wait_for_notification("addon-install-failed", function(aPanel) {
      let notification = aPanel.childNodes[0];
      is(notification.getAttribute("label"),
         "The add-on could not be downloaded because of a connection failure.",
         "Should have seen the right message");

      Services.perms.remove(makeURI("http://example.com/"), "install");
      wait_for_notification_close(runNextTest);
      gBrowser.removeTab(gBrowser.selectedTab);
    });
  });

  var pm = Services.perms;
  pm.add(makeURI("http://example.com/"), "install", pm.ALLOW_ACTION);

  var triggers = encodeURIComponent(JSON.stringify({
    "XPI": "missing.xpi"
  }));
  gBrowser.selectedTab = gBrowser.addTab();
  gBrowser.loadURI(TESTROOT + "installtrigger.html?" + triggers);
},

function test_corrupt_file() {
  // Wait for the progress notification
  wait_for_progress_notification(function(aPanel) {
    // Wait for the failed notification
    wait_for_notification("addon-install-failed", function(aPanel) {
      let notification = aPanel.childNodes[0];
      is(notification.getAttribute("label"),
         "The add-on downloaded from this site could not be installed " +
         "because it appears to be corrupt.",
         "Should have seen the right message");

      Services.perms.remove(makeURI("http://example.com/"), "install");
      wait_for_notification_close(runNextTest);
      gBrowser.removeTab(gBrowser.selectedTab);
    });
  });

  var pm = Services.perms;
  pm.add(makeURI("http://example.com/"), "install", pm.ALLOW_ACTION);

  var triggers = encodeURIComponent(JSON.stringify({
    "XPI": "corrupt.xpi"
  }));
  gBrowser.selectedTab = gBrowser.addTab();
  gBrowser.loadURI(TESTROOT + "installtrigger.html?" + triggers);
},

function test_incompatible() {
  // Wait for the progress notification
  wait_for_progress_notification(function(aPanel) {
    // Wait for the failed notification
    wait_for_notification("addon-install-failed", function(aPanel) {
      let notification = aPanel.childNodes[0];
      is(notification.getAttribute("label"),
         "XPI Test could not be installed because it is not compatible with " +
         gApp + " " + gVersion + ".",
         "Should have seen the right message");

      Services.perms.remove(makeURI("http://example.com/"), "install");
      wait_for_notification_close(runNextTest);
      gBrowser.removeTab(gBrowser.selectedTab);
    });
  });

  var pm = Services.perms;
  pm.add(makeURI("http://example.com/"), "install", pm.ALLOW_ACTION);

  var triggers = encodeURIComponent(JSON.stringify({
    "XPI": "incompatible.xpi"
  }));
  gBrowser.selectedTab = gBrowser.addTab();
  gBrowser.loadURI(TESTROOT + "installtrigger.html?" + triggers);
},

function test_restartless() {
  // Wait for the progress notification
  wait_for_progress_notification(function(aPanel) {
    // Wait for the install confirmation dialog
    wait_for_install_dialog(function() {
      // Wait for the complete notification
      wait_for_notification("addon-install-complete", function(aPanel) {
        let notification = aPanel.childNodes[0];
        is(notification.getAttribute("label"),
           "XPI Test has been installed successfully.",
           "Should have seen the right message");

        AddonManager.getAllInstalls(function(aInstalls) {
          is(aInstalls.length, 0, "Should be no pending installs");

          AddonManager.getAddonByID("restartless-xpi@tests.mozilla.org", function(aAddon) {
            aAddon.uninstall();

            Services.perms.remove(makeURI("http://example.com/"), "install");
            wait_for_notification_close(runNextTest);
            gBrowser.removeTab(gBrowser.selectedTab);
          });
        });
      });

      accept_install_dialog();
    });
  });

  var pm = Services.perms;
  pm.add(makeURI("http://example.com/"), "install", pm.ALLOW_ACTION);

  var triggers = encodeURIComponent(JSON.stringify({
    "XPI": "restartless.xpi"
  }));
  gBrowser.selectedTab = gBrowser.addTab();
  gBrowser.loadURI(TESTROOT + "installtrigger.html?" + triggers);
},

function test_multiple() {
  // Wait for the progress notification
  wait_for_progress_notification(function(aPanel) {
    // Wait for the install confirmation dialog
    wait_for_install_dialog(function() {
      // Wait for the complete notification
      wait_for_notification("addon-install-restart", function(aPanel) {
        let notification = aPanel.childNodes[0];
        is(notification.button.label, "Restart Now", "Should have seen the right button");
        is(notification.getAttribute("label"),
           "2 add-ons will be installed after you restart " + gApp + ".",
           "Should have seen the right message");

        AddonManager.getAllInstalls(function(aInstalls) {
          is(aInstalls.length, 1, "Should be one pending install");
          aInstalls[0].cancel();

          AddonManager.getAddonByID("restartless-xpi@tests.mozilla.org", function(aAddon) {
            aAddon.uninstall();

            Services.perms.remove(makeURI("http://example.com/"), "install");
            wait_for_notification_close(runNextTest);
            gBrowser.removeTab(gBrowser.selectedTab);
          });
        });
      });

      accept_install_dialog();
    });
  });

  var pm = Services.perms;
  pm.add(makeURI("http://example.com/"), "install", pm.ALLOW_ACTION);

  var triggers = encodeURIComponent(JSON.stringify({
    "Unsigned XPI": "unsigned.xpi",
    "Restartless XPI": "restartless.xpi"
  }));
  gBrowser.selectedTab = gBrowser.addTab();
  gBrowser.loadURI(TESTROOT + "installtrigger.html?" + triggers);
},

function test_sequential() {
  // This test is only relevant if using the new doorhanger UI
  if (!Preferences.get("xpinstall.customConfirmationUI", false)) {
    runNextTest();
    return;
  }

  // Wait for the progress notification
  wait_for_progress_notification(function(aPanel) {
    // Wait for the install confirmation dialog
    wait_for_install_dialog(function() {
      // Wait for the progress notification

      // Should see the right add-on
      let container = document.getElementById("addon-install-confirmation-content");
      is(container.childNodes.length, 1, "Should be one item listed");
      is(container.childNodes[0].firstChild.getAttribute("value"), "XPI Test", "Should have the right add-on");

      wait_for_progress_notification(function(aPanel) {
        // Should still have the right add-on in the confirmation notification
        is(container.childNodes.length, 1, "Should be one item listed");
        is(container.childNodes[0].firstChild.getAttribute("value"), "XPI Test", "Should have the right add-on");

        // Wait for the install to complete, we won't see a new confirmation
        // notification
        Services.obs.addObserver(function observer() {
          Services.obs.removeObserver(observer, "addon-install-confirmation");

          // Make sure browser-addons.js executes first
          executeSoon(function () {
            // Should have dropped the progress notification
            is(PopupNotifications.panel.childNodes.length, 1, "Should be the right number of notifications");
            is(PopupNotifications.panel.childNodes[0].id, "addon-install-confirmation-notification",
               "Should only be showing one install confirmation");

            // Should still have the right add-on in the confirmation notification
            is(container.childNodes.length, 1, "Should be one item listed");
            is(container.childNodes[0].firstChild.getAttribute("value"), "XPI Test", "Should have the right add-on");

            cancel_install_dialog();

            ok(PopupNotifications.isPanelOpen, "Panel should still be open");
            is(PopupNotifications.panel.childNodes.length, 1, "Should be the right number of notifications");
            is(PopupNotifications.panel.childNodes[0].id, "addon-install-confirmation-notification",
               "Should still have an install confirmation open");

            // Should have the next add-on's confirmation dialog
            is(container.childNodes.length, 1, "Should be one item listed");
            is(container.childNodes[0].firstChild.getAttribute("value"), "Theme Test", "Should have the right add-on");

<<<<<<< HEAD
            Services.perms.remove(makeURI("http://example.com"), "install");
=======
            Services.perms.remove(makeURI("http://example.com"), "install");            
>>>>>>> e994bdb7
            wait_for_notification_close(() => {
              gBrowser.removeTab(gBrowser.selectedTab);
              runNextTest();
            });

            cancel_install_dialog();
          });
        }, "addon-install-confirmation", false);
      }, 2);

      var triggers = encodeURIComponent(JSON.stringify({
        "Theme XPI": "theme.xpi"
      }));
      gBrowser.loadURI(TESTROOT + "installtrigger.html?" + triggers);
    });
  });

  var pm = Services.perms;
  pm.add(makeURI("http://example.com/"), "install", pm.ALLOW_ACTION);

  var triggers = encodeURIComponent(JSON.stringify({
    "Restartless XPI": "restartless.xpi"
  }));
  gBrowser.selectedTab = gBrowser.addTab();
  gBrowser.loadURI(TESTROOT + "installtrigger.html?" + triggers);
},

function test_someunverified() {
  // This test is only relevant if using the new doorhanger UI and allowing
  // unsigned add-ons
  if (!Preferences.get("xpinstall.customConfirmationUI", false) ||
      Preferences.get("xpinstall.signatures.required", true)) {
    runNextTest();
    return;
  }

  // Wait for the progress notification
  wait_for_progress_notification(function(aPanel) {
    // Wait for the install confirmation dialog
    wait_for_install_dialog(function() {
      let notification = document.getElementById("addon-install-confirmation-notification");
      let message = notification.getAttribute("label");
      is(message, "Caution: This site would like to install 2 add-ons in " + gApp + ", some of which are unverified. Proceed at your own risk.",
         "Should see the right message");

      let container = document.getElementById("addon-install-confirmation-content");
      is(container.childNodes.length, 2, "Should be two items listed");
      is(container.childNodes[0].firstChild.getAttribute("value"), "XPI Test", "Should have the right add-on");
      is(container.childNodes[0].lastChild.getAttribute("class"),
         "addon-install-confirmation-unsigned", "Should have the unverified marker");
      is(container.childNodes[1].firstChild.getAttribute("value"), "Theme Test", "Should have the right add-on");
      is(container.childNodes[1].childNodes.length, 1, "Shouldn't have the unverified marker");

      // Wait for the complete notification
      wait_for_notification("addon-install-restart", function(aPanel) {
        AddonManager.getAddonsByIDs(["restartless-xpi@tests.mozilla.org",
                                     "theme-xpi@tests.mozilla.org"], function([a, t]) {
          a.uninstall();
          // Installing a new theme tries to switch to it, switch back to the
          // default theme.
          t.userDisabled = true;
          t.uninstall();

          Services.perms.remove(makeURI("http://example.com/"), "install");
          wait_for_notification_close(runNextTest);
          gBrowser.removeTab(gBrowser.selectedTab);
        });
      });

      accept_install_dialog();
    });
  });

  var pm = Services.perms;
  pm.add(makeURI("http://example.com/"), "install", pm.ALLOW_ACTION);

  var triggers = encodeURIComponent(JSON.stringify({
    "Extension XPI": "restartless.xpi",
    "Theme XPI": "theme.xpi"
  }));
  gBrowser.selectedTab = gBrowser.addTab();
  gBrowser.loadURI(TESTROOT + "installtrigger.html?" + triggers);
},

function test_allunverified() {
  // This test is only relevant if using the new doorhanger UI and allowing
  // unsigned add-ons
  if (!Preferences.get("xpinstall.customConfirmationUI", false) ||
      Preferences.get("xpinstall.signatures.required", true)) {
    runNextTest();
    return;
  }

  // Wait for the progress notification
  wait_for_progress_notification(function(aPanel) {
    // Wait for the install confirmation dialog
    wait_for_install_dialog(function() {
      let notification = document.getElementById("addon-install-confirmation-notification");
      let message = notification.getAttribute("label");
      is(message, "Caution: This site would like to install an unverified add-on in " + gApp + ". Proceed at your own risk.");

      let container = document.getElementById("addon-install-confirmation-content");
      is(container.childNodes.length, 1, "Should be one item listed");
      is(container.childNodes[0].firstChild.getAttribute("value"), "XPI Test", "Should have the right add-on");
      is(container.childNodes[0].childNodes.length, 1, "Shouldn't have the unverified marker");

      // Wait for the complete notification
      wait_for_notification("addon-install-complete", function(aPanel) {
        AddonManager.getAddonByID("restartless-xpi@tests.mozilla.org", function(aAddon) {
          aAddon.uninstall();

          Services.perms.remove(makeURI("http://example.com/"), "install");
          wait_for_notification_close(runNextTest);
          gBrowser.removeTab(gBrowser.selectedTab);
        });
      });

      accept_install_dialog();
    });
  });

  var pm = Services.perms;
  pm.add(makeURI("http://example.com/"), "install", pm.ALLOW_ACTION);

  var triggers = encodeURIComponent(JSON.stringify({
    "Extension XPI": "restartless.xpi"
  }));
  gBrowser.selectedTab = gBrowser.addTab();
  gBrowser.loadURI(TESTROOT + "installtrigger.html?" + triggers);
},

function test_url() {
  // Wait for the progress notification
  wait_for_progress_notification(function(aPanel) {
    // Wait for the install confirmation dialog
    wait_for_install_dialog(function() {
      // Wait for the complete notification
      wait_for_notification("addon-install-restart", function(aPanel) {
        let notification = aPanel.childNodes[0];
        is(notification.button.label, "Restart Now", "Should have seen the right button");
        is(notification.getAttribute("label"),
           "XPI Test will be installed after you restart " + gApp + ".",
           "Should have seen the right message");

        AddonManager.getAllInstalls(function(aInstalls) {
          is(aInstalls.length, 1, "Should be one pending install");
          aInstalls[0].cancel();

          wait_for_notification_close(runNextTest);
          gBrowser.removeTab(gBrowser.selectedTab);
        });
      });

      accept_install_dialog();
    });
  });

  gBrowser.selectedTab = gBrowser.addTab("about:blank");
  BrowserTestUtils.browserLoaded(gBrowser.selectedBrowser).then(() => {
    gBrowser.loadURI(TESTROOT + "unsigned.xpi");
  });
},

function test_localfile() {
  // Wait for the install to fail
  Services.obs.addObserver(function() {
    Services.obs.removeObserver(arguments.callee, "addon-install-failed");

    // Wait for the browser code to add the failure notification
    wait_for_single_notification(function() {
      let notification = PopupNotifications.panel.childNodes[0];
      is(notification.id, "addon-install-failed-notification", "Should have seen the install fail");
      is(notification.getAttribute("label"),
         "This add-on could not be installed because it appears to be corrupt.",
         "Should have seen the right message");

      wait_for_notification_close(runNextTest);
      gBrowser.removeTab(gBrowser.selectedTab);
    });
  }, "addon-install-failed", false);

  var cr = Components.classes["@mozilla.org/chrome/chrome-registry;1"]
                     .getService(Components.interfaces.nsIChromeRegistry);
  try {
    var path = cr.convertChromeURL(makeURI(CHROMEROOT + "corrupt.xpi")).spec;
  } catch (ex) {
    var path = CHROMEROOT + "corrupt.xpi";
  }
  gBrowser.selectedTab = gBrowser.addTab("about:blank");
  BrowserTestUtils.browserLoaded(gBrowser.selectedBrowser).then(() => {
    gBrowser.loadURI(path);
  });
},

function test_tabclose() {
  if (!Preferences.get("xpinstall.customConfirmationUI", false)) {
    runNextTest();
    return;
  }

  // Wait for the progress notification
  wait_for_progress_notification(aPanel => {
    // Wait for the install confirmation dialog
    wait_for_install_dialog(() => {
      AddonManager.getAllInstalls(aInstalls => {
        is(aInstalls.length, 1, "Should be one pending install");

        wait_for_notification_close(() => {
          AddonManager.getAllInstalls(aInstalls => {
            is(aInstalls.length, 0, "Should be no pending install since the tab is closed");
            runNextTest();
          });
        });

        gBrowser.removeTab(gBrowser.selectedTab);
      });
    });
  });

  gBrowser.selectedTab = gBrowser.addTab("about:blank");
  BrowserTestUtils.browserLoaded(gBrowser.selectedBrowser).then(() => {
    gBrowser.loadURI(TESTROOT + "unsigned.xpi");
  });
},

// Add-ons should be cancelled and the install notification destroyed when
// navigating to a new origin
function test_tabnavigate() {
  if (!Preferences.get("xpinstall.customConfirmationUI", false)) {
    runNextTest();
    return;
  }

  // Wait for the progress notification
  wait_for_progress_notification(aPanel => {
    // Wait for the install confirmation dialog
    wait_for_install_dialog(() => {
      wait_for_notification_close(() => {
        AddonManager.getAllInstalls(aInstalls => {
          is(aInstalls.length, 0, "Should be no pending install");

          Services.perms.remove(makeURI("http://example.com/"), "install");
          loadPromise.then(() => {
            gBrowser.removeTab(gBrowser.selectedTab);
            runNextTest();
          });
        });
      });

      let loadPromise = BrowserTestUtils.browserLoaded(gBrowser.selectedBrowser);
      gBrowser.loadURI("about:blank");
    });
  });

  var pm = Services.perms;
  pm.add(makeURI("http://example.com/"), "install", pm.ALLOW_ACTION);

  var triggers = encodeURIComponent(JSON.stringify({
    "Extension XPI": "unsigned.xpi"
  }));
  gBrowser.selectedTab = gBrowser.addTab();
  gBrowser.loadURI(TESTROOT + "installtrigger.html?" + triggers);
},

function test_urlbar() {
  wait_for_notification("addon-install-origin-blocked", function(aPanel) {
    let notification = aPanel.childNodes[0];

    is(notification.button.label, "", "Button to allow install should be hidden.");

    wait_for_notification_close(() => {
      runNextTest();
    });

    gBrowser.removeCurrentTab();
  });

  gBrowser.selectedTab = gBrowser.addTab("about:blank");
  BrowserTestUtils.browserLoaded(gBrowser.selectedBrowser).then(() => {
    gURLBar.value = TESTROOT + "unsigned.xpi";
    gURLBar.focus();
    EventUtils.synthesizeKey("VK_RETURN", {});
  });
},

function test_wronghost() {
  gBrowser.selectedTab = gBrowser.addTab();
  gBrowser.addEventListener("load", function() {
    if (gBrowser.currentURI.spec != TESTROOT2 + "enabled.html")
      return;

    gBrowser.removeEventListener("load", arguments.callee, true);

    // Wait for the progress notification
    wait_for_progress_notification(function(aPanel) {
      // Wait for the complete notification
      wait_for_notification("addon-install-failed", function(aPanel) {
        let notification = aPanel.childNodes[0];
        is(notification.getAttribute("label"),
           "The add-on downloaded from this site could not be installed " +
           "because it appears to be corrupt.",
           "Should have seen the right message");

        wait_for_notification_close(runNextTest);
        gBrowser.removeTab(gBrowser.selectedTab);
      });
    });

    gBrowser.loadURI(TESTROOT + "corrupt.xpi");
  }, true);
  gBrowser.loadURI(TESTROOT2 + "enabled.html");
},

function test_reload() {
  // Wait for the progress notification
  wait_for_progress_notification(function(aPanel) {
    // Wait for the install confirmation dialog
    wait_for_install_dialog(function() {
      // Wait for the complete notification
      wait_for_notification("addon-install-restart", function(aPanel) {
        let notification = aPanel.childNodes[0];
        is(notification.button.label, "Restart Now", "Should have seen the right button");
        is(notification.getAttribute("label"),
           "XPI Test will be installed after you restart " + gApp + ".",
           "Should have seen the right message");

        function test_fail() {
          ok(false, "Reloading should not have hidden the notification");
        }

        PopupNotifications.panel.addEventListener("popuphiding", test_fail, false);

        gBrowser.addEventListener("load", function() {
          if (gBrowser.currentURI.spec != TESTROOT2 + "enabled.html")
            return;

          gBrowser.removeEventListener("load", arguments.callee, true);

          PopupNotifications.panel.removeEventListener("popuphiding", test_fail, false);

          AddonManager.getAllInstalls(function(aInstalls) {
            is(aInstalls.length, 1, "Should be one pending install");
            aInstalls[0].cancel();

            Services.perms.remove(makeURI("http://example.com/"), "install");
            wait_for_notification_close(runNextTest);
            gBrowser.removeTab(gBrowser.selectedTab);
          });
        }, true);
        gBrowser.loadURI(TESTROOT2 + "enabled.html");
      });

      accept_install_dialog();
    });
  });

  var pm = Services.perms;
  pm.add(makeURI("http://example.com/"), "install", pm.ALLOW_ACTION);

  var triggers = encodeURIComponent(JSON.stringify({
    "Unsigned XPI": "unsigned.xpi"
  }));
  gBrowser.selectedTab = gBrowser.addTab();
  gBrowser.loadURI(TESTROOT + "installtrigger.html?" + triggers);
},

function test_theme() {
  // Wait for the progress notification
  wait_for_progress_notification(function(aPanel) {
    // Wait for the install confirmation dialog
    wait_for_install_dialog(function() {
      // Wait for the complete notification
      wait_for_notification("addon-install-restart", function(aPanel) {
        let notification = aPanel.childNodes[0];
        is(notification.button.label, "Restart Now", "Should have seen the right button");
        is(notification.getAttribute("label"),
           "Theme Test will be installed after you restart " + gApp + ".",
           "Should have seen the right message");

        AddonManager.getAddonByID("{972ce4c6-7e08-4474-a285-3208198ce6fd}", function(aAddon) {
          ok(aAddon.userDisabled, "Should be switching away from the default theme.");
          // Undo the pending theme switch
          aAddon.userDisabled = false;

          AddonManager.getAddonByID("theme-xpi@tests.mozilla.org", function(aAddon) {
            isnot(aAddon, null, "Test theme will have been installed");
            aAddon.uninstall();

            Services.perms.remove(makeURI("http://example.com/"), "install");
            wait_for_notification_close(runNextTest);
            gBrowser.removeTab(gBrowser.selectedTab);
          });
        });
      });

      accept_install_dialog();
    });
  });

  var pm = Services.perms;
  pm.add(makeURI("http://example.com/"), "install", pm.ALLOW_ACTION);

  var triggers = encodeURIComponent(JSON.stringify({
    "Theme XPI": "theme.xpi"
  }));
  gBrowser.selectedTab = gBrowser.addTab();
  gBrowser.loadURI(TESTROOT + "installtrigger.html?" + triggers);
},

function test_renotify_blocked() {
  // Wait for the blocked notification
  wait_for_notification("addon-install-blocked", function(aPanel) {
    let notification = aPanel.childNodes[0];

    wait_for_notification_close(function () {
      info("Timeouts after this probably mean bug 589954 regressed");
      executeSoon(function () {
        wait_for_notification("addon-install-blocked", function(aPanel) {
          AddonManager.getAllInstalls(function(aInstalls) {
            is(aInstalls.length, 2, "Should be two pending installs");

            wait_for_notification_close(() => {
              AddonManager.getAllInstalls(function(aInstalls) {
                is(aInstalls.length, 0, "Should have cancelled the installs");
                runNextTest();
              });
            });

            info("Closing browser tab");
            gBrowser.removeTab(gBrowser.selectedTab);
          });
        });

        gBrowser.loadURI(TESTROOT + "installtrigger.html?" + triggers);
      });
    });

    // hide the panel (this simulates the user dismissing it)
    aPanel.hidePopup();
  });

  var triggers = encodeURIComponent(JSON.stringify({
    "XPI": "unsigned.xpi"
  }));
  gBrowser.selectedTab = gBrowser.addTab();
  gBrowser.loadURI(TESTROOT + "installtrigger.html?" + triggers);
},

function test_renotify_installed() {
  // Wait for the progress notification
  wait_for_progress_notification(function(aPanel) {
    // Wait for the install confirmation dialog
    wait_for_install_dialog(function() {
      // Wait for the complete notification
      wait_for_notification("addon-install-restart", function(aPanel) {
        // Dismiss the notification
        wait_for_notification_close(function () {
          // Install another
          executeSoon(function () {
            // Wait for the progress notification
            wait_for_progress_notification(function(aPanel) {
              // Wait for the install confirmation dialog
              wait_for_install_dialog(function() {
                info("Timeouts after this probably mean bug 589954 regressed");

                // Wait for the complete notification
                wait_for_notification("addon-install-restart", function(aPanel) {
                  AddonManager.getAllInstalls(function(aInstalls) {
                  is(aInstalls.length, 1, "Should be one pending installs");
                    aInstalls[0].cancel();

                    Services.perms.remove(makeURI("http://example.com/"), "install");
                    wait_for_notification_close(runNextTest);
                    gBrowser.removeTab(gBrowser.selectedTab);
                  });
                });

                accept_install_dialog();
              });
            });

            gBrowser.loadURI(TESTROOT + "installtrigger.html?" + triggers);
          });
        });

        // hide the panel (this simulates the user dismissing it)
        aPanel.hidePopup();
      });

      accept_install_dialog();
    });
  });

  var pm = Services.perms;
  pm.add(makeURI("http://example.com/"), "install", pm.ALLOW_ACTION);

  var triggers = encodeURIComponent(JSON.stringify({
    "XPI": "unsigned.xpi"
  }));
  gBrowser.selectedTab = gBrowser.addTab();
  gBrowser.loadURI(TESTROOT + "installtrigger.html?" + triggers);
},

function test_cancel() {
  function complete_install(callback) {
    let url = TESTROOT + "slowinstall.sjs?continue=true"
    NetUtil.asyncFetch({
      uri: url,
      loadUsingSystemPrincipal: true
    }, callback || (() => {}));
  }

  // Wait for the progress notification
  wait_for_notification(PROGRESS_NOTIFICATION, function(aPanel) {
    let notification = aPanel.childNodes[0];
    // Close the notification
    let anchor = document.getElementById("addons-notification-icon");
    anchor.click();
    // Reopen the notification
    anchor.click();

    ok(PopupNotifications.isPanelOpen, "Notification should still be open");
    is(PopupNotifications.panel.childNodes.length, 1, "Should be only one notification");
    notification = aPanel.childNodes[0];
    is(notification.id, "addon-progress-notification", "Should have seen the progress notification");
    let button = document.getElementById("addon-progress-cancel");

    // Wait for the install to fully cancel
    let install = notification.notification.options.installs[0];
    install.addListener({
      onDownloadCancelled: function() {
        install.removeListener(this);

        executeSoon(function() {
          ok(!PopupNotifications.isPanelOpen, "Notification should be closed");

          AddonManager.getAllInstalls(function(aInstalls) {
            is(aInstalls.length, 0, "Should be no pending install");

<<<<<<< HEAD
            Services.perms.remove(makeURI("http://example.com/"), "install");
=======
            Services.perms.remove(makeURI("http://example.com"), "install");            
>>>>>>> e994bdb7
            gBrowser.removeTab(gBrowser.selectedTab);
            runNextTest();
          });
        });
      }
    });

    // Cancel the download
    EventUtils.synthesizeMouseAtCenter(button, {});
  });

  var pm = Services.perms;
  pm.add(makeURI("http://example.com/"), "install", pm.ALLOW_ACTION);

  var triggers = encodeURIComponent(JSON.stringify({
    "XPI": "slowinstall.sjs?file=unsigned.xpi"
  }));
  gBrowser.selectedTab = gBrowser.addTab();
  gBrowser.loadURI(TESTROOT + "installtrigger.html?" + triggers);
},

function test_failed_security() {
  Services.prefs.setBoolPref(PREF_INSTALL_REQUIREBUILTINCERTS, false);

  setup_redirect({
    "Location": TESTROOT + "unsigned.xpi"
  });

  // Wait for the blocked notification
  wait_for_notification("addon-install-blocked", function(aPanel) {
    let notification = aPanel.childNodes[0];

    // Click on Allow
    EventUtils.synthesizeMouse(notification.button, 20, 10, {});

    // Notification should have changed to progress notification
    ok(PopupNotifications.isPanelOpen, "Notification should still be open");
    is(PopupNotifications.panel.childNodes.length, 1, "Should be only one notification");
    notification = aPanel.childNodes[0];
    is(notification.id, "addon-progress-notification", "Should have seen the progress notification");

    // Wait for it to fail
    Services.obs.addObserver(function() {
      Services.obs.removeObserver(arguments.callee, "addon-install-failed");

      // Allow the browser code to add the failure notification and then wait
      // for the progress notification to dismiss itself
      wait_for_single_notification(function() {
        is(PopupNotifications.panel.childNodes.length, 1, "Should be only one notification");
        notification = aPanel.childNodes[0];
        is(notification.id, "addon-install-failed-notification", "Should have seen the install fail");

        Services.prefs.setBoolPref(PREF_INSTALL_REQUIREBUILTINCERTS, true);
        wait_for_notification_close(runNextTest);
        gBrowser.removeTab(gBrowser.selectedTab);
      });
    }, "addon-install-failed", false);
  });

  var triggers = encodeURIComponent(JSON.stringify({
    "XPI": "redirect.sjs?mode=redirect"
  }));
  gBrowser.selectedTab = gBrowser.addTab();
  gBrowser.loadURI(SECUREROOT + "installtrigger.html?" + triggers);
}
];

var gTestStart = null;

function runNextTest() {
  if (gTestStart)
    info("Test part took " + (Date.now() - gTestStart) + "ms");

  ok(!PopupNotifications.isPanelOpen, "Notification should be closed");

  AddonManager.getAllInstalls(function(aInstalls) {
    is(aInstalls.length, 0, "Should be no active installs");

    if (TESTS.length == 0) {
      finish();
      return;
    }

    info("Running " + TESTS[0].name);
    gTestStart = Date.now();
    TESTS.shift()();
  });
};

var XPInstallObserver = {
  observe: function (aSubject, aTopic, aData) {
    var installInfo = aSubject.QueryInterface(Components.interfaces.amIWebInstallInfo);
    info("Observed " + aTopic + " for " + installInfo.installs.length + " installs");
    installInfo.installs.forEach(function(aInstall) {
      info("Install of " + aInstall.sourceURI.spec + " was in state " + aInstall.state);
    });
  }
};

function test() {
  requestLongerTimeout(4);
  waitForExplicitFinish();

  Services.prefs.setBoolPref("extensions.logging.enabled", true);
  Services.prefs.setBoolPref("extensions.strictCompatibility", true);
  Services.prefs.setBoolPref("extensions.install.requireSecureOrigin", false);
  Services.prefs.setIntPref("security.dialog_enable_delay", 0);

  Services.obs.addObserver(XPInstallObserver, "addon-install-started", false);
  Services.obs.addObserver(XPInstallObserver, "addon-install-blocked", false);
  Services.obs.addObserver(XPInstallObserver, "addon-install-failed", false);
  Services.obs.addObserver(XPInstallObserver, "addon-install-complete", false);

  registerCleanupFunction(function() {
    // Make sure no more test parts run in case we were timed out
    TESTS = [];

    AddonManager.getAllInstalls(function(aInstalls) {
      aInstalls.forEach(function(aInstall) {
        aInstall.cancel();
      });
    });

    Services.prefs.clearUserPref("extensions.logging.enabled");
    Services.prefs.clearUserPref("extensions.strictCompatibility");
    Services.prefs.clearUserPref("extensions.install.requireSecureOrigin");
    Services.prefs.clearUserPref("security.dialog_enable_delay");

    Services.obs.removeObserver(XPInstallObserver, "addon-install-started");
    Services.obs.removeObserver(XPInstallObserver, "addon-install-blocked");
    Services.obs.removeObserver(XPInstallObserver, "addon-install-failed");
    Services.obs.removeObserver(XPInstallObserver, "addon-install-complete");
  });

  runNextTest();
}<|MERGE_RESOLUTION|>--- conflicted
+++ resolved
@@ -514,12 +514,8 @@
             // Should have the next add-on's confirmation dialog
             is(container.childNodes.length, 1, "Should be one item listed");
             is(container.childNodes[0].firstChild.getAttribute("value"), "Theme Test", "Should have the right add-on");
-
-<<<<<<< HEAD
-            Services.perms.remove(makeURI("http://example.com"), "install");
-=======
+            
             Services.perms.remove(makeURI("http://example.com"), "install");            
->>>>>>> e994bdb7
             wait_for_notification_close(() => {
               gBrowser.removeTab(gBrowser.selectedTab);
               runNextTest();
@@ -1059,11 +1055,7 @@
           AddonManager.getAllInstalls(function(aInstalls) {
             is(aInstalls.length, 0, "Should be no pending install");
 
-<<<<<<< HEAD
-            Services.perms.remove(makeURI("http://example.com/"), "install");
-=======
-            Services.perms.remove(makeURI("http://example.com"), "install");            
->>>>>>> e994bdb7
+            Services.perms.remove(makeURI("http://example.com"), "install");
             gBrowser.removeTab(gBrowser.selectedTab);
             runNextTest();
           });
